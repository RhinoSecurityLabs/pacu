--- conflicted
+++ resolved
@@ -96,13 +96,6 @@
         print('  {} finished.'.format(region))
 
     print('{} completed.\n'.format(module_info['name']))
-<<<<<<< HEAD
-    return
-
-
-def summary(data, pacu_main):
-    raise NotImplementedError
-=======
     return summary_data
 
 
@@ -112,5 +105,4 @@
     out += '  CreateTrail attack {}.\n'.format(create_trail_status)
     run_instances_status = 'succeeded' if data['run_instances_attack_status'] else 'failed'
     out += '  RunInstances attack {}.\n'.format(run_instances_status)
-    return out
->>>>>>> 0bc860cf
+    return out