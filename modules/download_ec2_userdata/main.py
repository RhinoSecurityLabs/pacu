#!/usr/bin/env python3
import argparse
import base64
from botocore.exceptions import ClientError
import os


module_info = {
    # Name of the module (should be the same as the filename)
    'name': 'download_ec2_userdata',

    # Name and any other notes about the author
    'author': 'Spencer Gietzen of Rhino Security Labs',

    # Category of the module. Make sure the name matches an existing category.
    'category': 'recon_enum_with_keys',

    # One liner description of the module functionality. This shows up when a user searches for modules.
    'one_liner': 'Downloads user data from EC2 instances.',

    # Description about what the module does and how it works
    'description': 'This module will take a list of EC2 instance IDs and request then download the User Data associated with each instance. All of the data will be saved to ./sessions/[session_name]/downloads/user_data.txt.',

    # A list of AWS services that the module utilizes during its execution
    'services': ['EC2'],

    # For prerequisite modules, try and see if any existing modules return the data that is required for your module before writing that code yourself, that way, session data can stay separated and modular.
    'prerequisite_modules': ['enum_ec2'],

    # Module arguments to autocomplete when the user hits tab
    'arguments_to_autocomplete': ['--instance-ids'],
}

parser = argparse.ArgumentParser(add_help=False, description=module_info['description'])

parser.add_argument('--instance-ids', required=False, default=None, help='One or more (comma separated) EC2 instance IDs with their regions in the format instance_id@region. Defaults to all EC2 instances.')


def main(args, pacu_main):
    session = pacu_main.get_active_session()

    ###### Don't modify these. They can be removed if you are not using the function.
    args = parser.parse_args(args)
    print = pacu_main.print
    fetch_data = pacu_main.fetch_data
    ######

    instances = []
    summary_data = {'userdata_downloads': 0}
    # Check permissions before doing anything
    try:
        client = pacu_main.get_boto3_client('ec2', 'us-east-1')
        client.describe_instance_attribute(
            Attribute='userData',
            DryRun=True,
            InstanceId='1'
        )
    except ClientError as e:
        if not str(e).find('UnauthorizedOperation') == -1:
            print('Dry run failed, the current AWS account does not have the necessary permissions to run "describe_instance_attribute".\nExiting module.')
            return

    if args.instance_ids is not None:
        for instance in args.instance_ids.split(','):
            instances.append({
                'InstanceId': instance.split('@')[0],
                'Region': instance.split('@')[1]
            })
    else:
        if fetch_data(['EC2', 'Instances'], 'enum_ec2', '--instances') is False:
            print('Pre-req module not run successfully. Exiting...')
            return
        instances = session.EC2['Instances']

    if not os.path.exists('sessions/{}/downloads/'.format(session.name)):
        os.makedirs('sessions/{}/downloads/'.format(session.name))

    for instance in instances:
        client = pacu_main.get_boto3_client('ec2', instance['Region'])

        user_data = client.describe_instance_attribute(
            InstanceId=instance['InstanceId'],
            Attribute='userData'
        )['UserData']

        if 'Value' in user_data.keys():
            formatted_user_data = '{}@{}:\n{}\n'.format(
                instance['InstanceId'],
                instance['Region'],
                base64.b64decode(user_data['Value'])
            )

            print(formatted_user_data)

            with open('sessions/{}/downloads/user_data.txt'.format(session.name), 'a+') as data_file:
                data_file.write(formatted_user_data)
            summary_data['userdata_downloads'] += 1

        else:
            print('{}@{}: No user data'.format(instance['InstanceId'], instance['Region']))

    print('{} completed.\n'.format(module_info['name']))
<<<<<<< HEAD
    return


def summary(data, pacu_main):
    raise NotImplementedError
=======
    return summary_data


def summary(data, pacu_main):
    out = '  Downloaded EC2 userdata from {} instance(s).\n'.format(data['userdata_downloads'])
    return out
>>>>>>> 0bc860cf
<|MERGE_RESOLUTION|>--- conflicted
+++ resolved
@@ -100,17 +100,9 @@
             print('{}@{}: No user data'.format(instance['InstanceId'], instance['Region']))
 
     print('{} completed.\n'.format(module_info['name']))
-<<<<<<< HEAD
-    return
-
-
-def summary(data, pacu_main):
-    raise NotImplementedError
-=======
     return summary_data
 
 
 def summary(data, pacu_main):
     out = '  Downloaded EC2 userdata from {} instance(s).\n'.format(data['userdata_downloads'])
-    return out
->>>>>>> 0bc860cf
+    return out