# syntax = docker/dockerfile:1.2
FROM python:3.9-alpine3.12

LABEL maintainer="Rhino Assessment Team <pacu@rhinosecuritylabs.com>"
LABEL pacu.version="1.0.1"

RUN apk add --no-cache aws-cli

# Install Pacu
WORKDIR /usr/src/pacu/
ENV PYTHONPATH /usr/src/pacu/

# Install dev requirements
RUN --mount=type=cache,target=/var/cache/apk apk add \
    gcc \
    build-base \
    musl-dev \
    linux-headers \
    libffi-dev \
    openssl-dev \
    rust \
    cargo \
    make \
    bash

RUN --mount=type=cache,target=/root/.cache/pip python -m pip install --upgrade pip
RUN --mount=type=cache,target=/root/.cache/pip pip install poetry

RUN echo 'AWS_EC2_METADATA_DISABLED=true' >> /etc/profile

COPY ./requirements* ./pyproject.toml ./poetry.lock ./
<<<<<<< HEAD
#RUN --mount=type=cache,target=/root/.cache/pypoetry/cache poetry run poetry install --no-root
RUN poetry run poetry install --no-root

COPY ./ ./

ENV SHELL=bash
ENTRYPOINT ["poetry", "shell"]
=======

# Some IDE's will override the entrypoint so install everything globally
RUN poetry export --without-hashes --dev -o /tmp/requirements-dev.txt && \
    pip install -r /tmp/requirements-dev.txt

COPY ./ ./

ENTRYPOINT ["bash", "-l"]
>>>>>>> b18ecb83
<|MERGE_RESOLUTION|>--- conflicted
+++ resolved
@@ -29,15 +29,6 @@
 RUN echo 'AWS_EC2_METADATA_DISABLED=true' >> /etc/profile
 
 COPY ./requirements* ./pyproject.toml ./poetry.lock ./
-<<<<<<< HEAD
-#RUN --mount=type=cache,target=/root/.cache/pypoetry/cache poetry run poetry install --no-root
-RUN poetry run poetry install --no-root
-
-COPY ./ ./
-
-ENV SHELL=bash
-ENTRYPOINT ["poetry", "shell"]
-=======
 
 # Some IDE's will override the entrypoint so install everything globally
 RUN poetry export --without-hashes --dev -o /tmp/requirements-dev.txt && \
@@ -45,5 +36,4 @@
 
 COPY ./ ./
 
-ENTRYPOINT ["bash", "-l"]
->>>>>>> b18ecb83
+ENTRYPOINT ["bash", "-l"]