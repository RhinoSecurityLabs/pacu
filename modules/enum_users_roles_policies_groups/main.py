#!/usr/bin/env python3
import argparse
from botocore.exceptions import ClientError
from copy import deepcopy


module_info = {
    # Name of the module (should be the same as the filename)
    'name': 'enum_users_roles_policies_groups',

    # Name and any other notes about the author
    'author': 'Spencer Gietzen of Rhino Security Labs',

    # Category of the module. Make sure the name matches an existing category.
    'category': 'recon_enum_with_keys',

    # One liner description of the module functionality. This shows up when a user searches for modules.
    'one_liner': 'Enumerates users, roles, customer-managed policies, and groups.',

    # Description about what the module does and how it works
    'description': 'This module requests the info for all users, roles, customer-managed policies, and groups in the account. If no arguments are supplied, it will enumerate all four, if any are supplied, it will enumerate those only.',

    # A list of AWS services that the module utilizes during its execution
    'services': ['IAM'],

    # For prerequisite modules, try and see if any existing modules return the data that is required for your module before writing that code yourself, that way, session data can stay separated and modular.
    'prerequisite_modules': [],

    # Module arguments to autocomplete when the user hits tab
    'arguments_to_autocomplete': ['--users', '--roles', '--policies', '--groups'],
}

parser = argparse.ArgumentParser(add_help=False, description=module_info['description'])

parser.add_argument('--users', required=False, action='store_true', help='Enumerate info for users in the account')
parser.add_argument('--roles', required=False, action='store_true', help='Enumerate info for roles in the account')
parser.add_argument('--policies', required=False, action='store_true', help='Enumerate info for policies in the account')
parser.add_argument('--groups', required=False, action='store_true', help='Enumerate info for groups in the account')


def main(args, pacu_main):
    session = pacu_main.get_active_session()

    ###### Don't modify these. They can be removed if you are not using the function.
    args = parser.parse_args(args)
    print = pacu_main.print
    ######
    summary_data = {}
    client = pacu_main.get_boto3_client('iam')

    if args.users is False and args.roles is False and args.policies is False and args.groups is False:
        args.users = args.roles = args.policies = args.groups = True

    if args.users is True:
        users = []
        response = None
        is_truncated = False

        try:
            while response is None or is_truncated is True:
                if is_truncated is False:
                    response = client.list_users()

                else:
                    response = client.list_users(
                        Marker=response['Marker']
                    )

                for user in response['Users']:
                    users.append(user)

                is_truncated = response['IsTruncated']

        except ClientError:
            print('The current user is not allowed to describe users.')

        iam_data = deepcopy(session.IAM)
        iam_data['Users'] = users
        session.update(pacu_main.database, IAM=iam_data)
        summary_data['Users'] = len(users)
        print(str(users))

    if args.roles is True:
        roles = []
        response = None
        is_truncated = False

        try:
            while response is None or is_truncated is True:
                if is_truncated is False:
                    response = client.list_roles()

                else:
                    response = client.list_roles(
                        Marker=response['Marker']
                    )

                for role in response['Roles']:
                    roles.append(role)

                is_truncated = response['IsTruncated']

        except ClientError:
            print('The current user is not allowed to describe roles.')

        iam_data = deepcopy(session.IAM)
        iam_data['Roles'] = roles
        session.update(pacu_main.database, IAM=iam_data)
        summary_data['Roles'] = len(roles)
        print(str(roles))

    if args.policies is True:
        policies = []
        response = None
        is_truncated = False

        try:
            while response is None or is_truncated is True:
                if is_truncated is False:
                    response = client.list_policies(
                        Scope='Local'
                    )

                else:
                    response = client.list_policies(
                        Scope='Local',
                        Marker=response['Marker']
                    )

                for policy in response['Policies']:
                    policies.append(policy)

                is_truncated = response['IsTruncated']

        except ClientError:
            print('The current user is not allowed to describe policies.')

        iam_data = deepcopy(session.IAM)
        iam_data['Policies'] = policies
        session.update(pacu_main.database, IAM=iam_data)
        summary_data['Policies'] = len(policies)
        print(str(policies))

    if args.groups is True:
        groups = []
        response = None
        is_truncated = False

        try:
            while response is None or is_truncated is True:

                if is_truncated is False:
                    response = client.list_groups()

                else:
                    response = client.list_groups(
                        Marker=response['Marker']
                    )

                for group in response['Groups']:
                    groups.append(group)

                is_truncated = response['IsTruncated']

        except ClientError:
            print('The current user is not allowed to describe groups.')

        iam_data = deepcopy(session.IAM)
        iam_data['Groups'] = groups
        session.update(pacu_main.database, IAM=iam_data)
        summary_data['Groups'] = len(groups)
        print(str(groups))

    print('{} completed.\n'.format(module_info['name']))
<<<<<<< HEAD
    return


def summary(data, pacu_main):
    raise NotImplementedError
=======
    return summary_data


def summary(data, pacu_main):
    out = ''
    for key in data:
        out += '{} {} Enumerated\n'.format(data[key], key)
    return out
>>>>>>> 0bc860cf
<|MERGE_RESOLUTION|>--- conflicted
+++ resolved
@@ -172,13 +172,6 @@
         print(str(groups))
 
     print('{} completed.\n'.format(module_info['name']))
-<<<<<<< HEAD
-    return
-
-
-def summary(data, pacu_main):
-    raise NotImplementedError
-=======
     return summary_data
 
 
@@ -186,5 +179,4 @@
     out = ''
     for key in data:
         out += '{} {} Enumerated\n'.format(data[key], key)
-    return out
->>>>>>> 0bc860cf
+    return out