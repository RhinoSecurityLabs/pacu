#!/usr/bin/env python3
import argparse
from botocore.exceptions import ClientError
from copy import deepcopy
import os


module_info = {
    # Name of the module (should be the same as the filename)
    'name': 's3_bucket_dump',

    # Name and any other notes about the author
    'author': 'Spencer Gietzen of Rhino Security Labs',

    # Category of the module. Make sure the name matches an existing category.
    'category': 'recon_enum_with_keys',

    # One liner description of the module functionality. This shows up when a user searches for modules.
    'one_liner': 'Enumerate and dumps files from S3 buckets.',

    # Description about what the module does and how it works
    'description': 'This module scans the current account for AWS buckets and prints/stores as much data as it can about each one. With no arguments, this module will enumerate all buckets the account has access to, then prompt you to download all files in the bucket or not. Use --names-only or --dl-names to change that. The files will be downloaded to ./sessions/[current_session_name]/downloads/s3_bucket_dump/.',

    # A list of AWS services that the module utilizes during its execution
    'services': ['S3'],

    # For prerequisite modules, try and see if any existing modules return the data that is required for your module before writing that code yourself, that way, session data can stay separated and modular.
    'prerequisite_modules': [],

    # Module arguments to autocomplete when the user hits tab
    'arguments_to_autocomplete': ['--dl-all', '--names-only', '--dl-names'],
}

parser = argparse.ArgumentParser(add_help=False, description=module_info['description'])

parser.add_argument('--dl-all', required=False, action='store_true', help='If specified, automatically download all files from buckets that are allowed instead of asking for each one. WARNING: This could mean you could potentially be downloading terrabytes of data! It is suggested to user --names-only and then --dl-names to download specific files.')
parser.add_argument('--names-only', required=False, action='store_true', help='If specified, only pull the names of files in the buckets instead of downloading. This can help in cases where the whole bucket is a large amount of data and you only want to target specific files for download. This option will store the filenames in a .txt file in ./sessions/[current_session_name]/downloads/s3_bucket_dump/s3_bucket_dump_file_names.txt, one per line, formatted as "filename@bucketname". These can then be used with the "--dl-names" option.')
parser.add_argument('--dl-names', required=False, default=False, help='A path to a file that includes the only files to be downloaded, one per line. The format for these files must be "filename.ext@bucketname", which is what the --names-only argument outputs.')


def main(args, pacu_main):
    session = pacu_main.get_active_session()

    ###### Don't modify these. They can be removed if you are not using the function.
    args = parser.parse_args(args)
    print = pacu_main.print
    input = pacu_main.input
    ######

    summary_data = {
        'readable_buckets': 0,
        'downloaded_files': 0
    }

    if (args.names_only is True and args.dl_names is True) or (args.names_only is True and args.dl_all is True) or (args.dl_names is True and args.dl_all is True):
        print('Only zero or one options of --dl-all, --names-only, and --dl-names may be specified. Exiting...')
        return

    client = pacu_main.get_boto3_client('s3')

    s3 = pacu_main.get_boto3_resource('s3')

    buckets = []
    names_and_buckets = None

    if args.dl_names is False:
        print('Finding existing buckets...')
        response = client.list_buckets()

        s3_data = deepcopy(session.S3)
        s3_data['Buckets'] = deepcopy(response['Buckets'])
        session.update(pacu_main.database, S3=s3_data)
        summary_data['buckets'] = len(response['Buckets'])
        for bucket in response['Buckets']:
            buckets.append(bucket['Name'])
            print('  Found bucket "{bucket_name}".'.format(bucket_name=bucket['Name']))

    else:
        print('Found --dl-names argument, skipping bucket enumeration.')

        with open(args.dl_names, 'r') as files_file:
            names_and_buckets = files_file.read().split('\n')

            for item in names_and_buckets:
                if '@' in item:
                    supplied_bucket = item.split('@')[1]
                    buckets.append(supplied_bucket)

            buckets = list(set(buckets))  # Delete duplicates

        print('Relevant buckets extracted from the supplied list include:\n{}\n'.format('\n'.join(buckets)))

    print('Starting scan process...')

    for bucket in buckets:
        print('  Bucket name: "{}"'.format(bucket))

        bucket_download_path = 'sessions/{}/downloads/s3_bucket_dump/{}'.format(session.name, bucket)

        try:
            print('    Checking read permissions...')
            response = client.list_objects_v2(
                Bucket=bucket,
                MaxKeys=10
            )

            if args.dl_all is False and args.names_only is False and args.dl_names is False:
                summary_data['readable_buckets'] += 1
                try_to_dl = input('      You have permission to read files in bucket {}, do you want to attempt to download all files in it? (y/n) '.format(bucket))
                if try_to_dl == 'n':
                    print('      Skipping to next bucket.')
                    continue
            elif args.names_only is True:
                try_to_dl = 'n'
            else:
                try_to_dl = 'y'

        except ClientError:
            try_to_dl = 'n'
            print('      You do not have permission to view files in bucket {}, skipping to next bucket.'.format(bucket))
            continue

        if try_to_dl == 'y':
            try:
                print('    Attempting to download a test file...'.format(bucket))
                first_obj_key = response['Contents'][0]['Key']
                i = 0

                while first_obj_key[-1] == '/':
                    i += 1
                    first_obj_key = response['Contents'][i]['Key']

                if not os.path.exists('tmp/{}'.format(os.path.dirname(first_obj_key))):
                    os.makedirs('tmp/{}'.format(os.path.dirname(first_obj_key)))

                s3.meta.client.download_file(bucket, first_obj_key, 'tmp/{}'.format(first_obj_key))
                summary_data['download_files'] += 1

                with open('tmp/{}'.format(first_obj_key), 'rb') as test_file:
                    test_file.read()

                print('      Test file has been downloaded to ./tmp and read successfully.')

            except Exception as error:
                print(error)
                print('      Test file has failed to be downloaded and read, skipping to next bucket.')
                continue

        s3_objects = []

        if args.dl_names is False:
            try:
                if not os.path.exists(bucket_download_path):
                    os.makedirs(bucket_download_path)

                response = None
                continuation_token = False
                print('    Finding all files in the bucket...')

                while (response is None or 'NextContinuationToken' in response):
                    if continuation_token is False:
                        response = client.list_objects_v2(
                            Bucket=bucket,
                            MaxKeys=100
                        )
                    else:
                        response = client.list_objects_v2(
                            Bucket=bucket,
                            MaxKeys=100,
                            ContinuationToken=continuation_token
                        )

                    if 'NextContinuationToken' in response:
                        continuation_token = response['NextContinuationToken']

                    for s3_obj in response['Contents']:
                        if s3_obj['Key'][-1] == '/':
                            s3_obj_key_path = os.path.join(bucket_download_path, s3_obj['Key'])
                            if not os.path.exists(s3_obj_key_path):
                                os.makedirs(s3_obj_key_path)
                        else:
                            s3_objects.append(s3_obj['Key'])

                print('      Successfully collected all available file names.')

            except Exception as error:
                print(error)
                print('      Failed to collect all available files, skipping to the next bucket...')
                continue

            file_names_list_path = 'sessions/{}/downloads/s3_bucket_dump/s3_bucket_dump_file_names.txt'.format(session.name)
            with open(file_names_list_path, 'w+') as file_names_list:
                for file in s3_objects:
                    file_names_list.write('{}@{}\n'.format(file, bucket))
            print('    Saved found file names to ./{}'.format(file_names_list_path))

        else:
            print('    File names were supplied, skipping file name enumeration.')

        if args.names_only is False:
            print('    Starting to download files...')

            if args.dl_names is not False:
                for file in names_and_buckets:
                    if '@{}'.format(bucket) in file:
                        s3_objects.append(file.split('@{}'.format(bucket))[0])

            failed_dl = 0
            cont = 'y'

            for key in s3_objects:
                if failed_dl > 4 and cont == 'y':
                    cont = input('    There have been 5 failed downloads in a row, do you want to continue and ignore this message for the current bucket (y) or move onto the next bucket (n)? ')

                if cont == 'y':
                    try:
                        print('      Downloading file {}...'.format(key))

                        nested_key_directory_path, file_name = os.path.split(key)
                        key_directory_path = os.path.join(bucket_download_path, nested_key_directory_path)

                        if not os.path.exists(key_directory_path):
                            os.makedirs(key_directory_path)

                        key_file_path = os.path.join(key_directory_path, file_name)
                        s3.meta.client.download_file(bucket, key, key_file_path)
                        summary_data['downloaded_files'] += 1

                        print('        Successful.')
                        failed_dl = 0

                    except Exception as error:
                        print(error)
                        print('        Failed to download, moving onto next file.')
                        failed_dl += 1

    print('All buckets have been analyzed.')
    print('{} completed.\n'.format(module_info['name']))
<<<<<<< HEAD
    return


def summary(data, pacu_main):
    raise NotImplementedError
=======
    return summary_data


def summary(data, pacu_main):
    out = ''
    if 'buckets' in data:
        out += '  {} total buckets found.\n'.format(data['buckets'])
    if 'readable_buckets' in data:
        out += '  {} buckets found with read permissions.\n'.format(data['readable_buckets'])
    if 'downloaded_files' in data:
        out += '  {} files downloaded.\n'.format(data['downloaded_files'])
    return out
>>>>>>> 0bc860cf
<|MERGE_RESOLUTION|>--- conflicted
+++ resolved
@@ -236,13 +236,6 @@
 
     print('All buckets have been analyzed.')
     print('{} completed.\n'.format(module_info['name']))
-<<<<<<< HEAD
-    return
-
-
-def summary(data, pacu_main):
-    raise NotImplementedError
-=======
     return summary_data
 
 
@@ -254,5 +247,4 @@
         out += '  {} buckets found with read permissions.\n'.format(data['readable_buckets'])
     if 'downloaded_files' in data:
         out += '  {} files downloaded.\n'.format(data['downloaded_files'])
-    return out
->>>>>>> 0bc860cf
+    return out