import datetime
import json
import copy
<<<<<<< HEAD


=======
#adding this comment so I can get rid of my silly commit message
>>>>>>> 016ddb98
from sqlalchemy import (
    Boolean, CheckConstraint, Column, DateTime, ForeignKey, inspect, Integer, Text
)
from sqlalchemy.orm import relationship
from sqlalchemy_utils import JSONType

from core.base import Base
from core.mixins import ModelUpdateMixin
from utils import remove_empty_from_dict


class AWSKey(Base, ModelUpdateMixin):
    __tablename__ = 'aws_key'

    id = Column(Integer, primary_key=True)

    session_id = Column(Integer, ForeignKey('pacu_session.id', ondelete='CASCADE'))

    user_name = Column(Text)
    role_name = Column(Text)
    arn = Column(Text)
    account_id = Column(Text)
    user_id = Column(Text)
    roles = Column(JSONType)
    groups = Column(JSONType)
    policies = Column(JSONType)
    access_key_id = Column(Text)
    secret_access_key = Column(Text)
    session_token = Column(Text)
    key_alias = Column(Text)
    permissions_confirmed = Column(JSONType)
    allow_permissions = Column(JSONType, nullable=False, default=dict)
    deny_permissions = Column(JSONType, nullable=False, default=dict)

    def __repr__(self):
        return '<AWSKey #{}: {}>'.format(self.id, self.key_alias)

    def get_fields_as_camel_case_dictionary(self):
        # Deep copy because Permissions->allow_permissions and deny_permissions were dicts that were being passed as reference
        return copy.deepcopy({
            'UserName': self.user_name,
            'RoleName': self.role_name,
            'Arn': self.arn,
            'AccountId': self.account_id,
            'UserId': self.user_id,
            'Roles': self.roles,
            'Groups': self.groups,
            'Policies': self.policies,
            'AccessKeyId': self.access_key_id,
            'SecretAccessKey': self.secret_access_key,
            'SessionToken': self.session_token,
            'KeyAlias': self.key_alias,
            'PermissionsConfirmed': self.permissions_confirmed,
            'Permissions': {
                'Allow': remove_empty_from_dict(self.allow_permissions),
                'Deny': remove_empty_from_dict(self.deny_permissions),
            },
        })


class ProxySettings(Base, ModelUpdateMixin):
    __tablename__ = 'proxy_settings'

    id = Column(Integer, primary_key=True)

    ip = Column(Text, nullable=True, default='0.0.0.0')
    target_agent = Column(JSONType, nullable=False, default=[])
    port = Column(Integer, nullable=False, default=80)
    listening = Column(Boolean, nullable=False, default=False)
    ssh_username = Column(Text, nullable=True, default='')
    ssh_password = Column(Text, nullable=True, default='')
    ssh_shm_name = Column(Text, nullable=True, default='')

    @classmethod
    def get_proxy_settings(cls, database):
        return database.query(ProxySettings).scalar()

    def activate(self, database):
        database.add(self)
        database.commit()

    # How to add a positive-integer-only constraint to a column in SQLAlchemy.
    __table_args__ = (
        CheckConstraint(
            'port > 0',
            name='check_port_is_positive'
        ),
        {}
    )

    def __repr__(self):
        return '<PacuProxy {}:{} Target {} Listening {}>'.format(self.ip, self.port, self.target_agent, self.listening)


class PacuSession(Base, ModelUpdateMixin):
    __tablename__ = 'pacu_session'
    aws_data_field_names = (
        'APIGateway',
        'CloudTrail',
        'CloudWatch',
        'CodeBuild',
        'Config',
        'DataPipeline',
        'DynamoDB',
        'EC2',
        'ECS',
        'Glue',
        'GuardDuty',
        'IAM',
        'Inspector',
        'Lambda',
        'Lightsail',
        'S3',
        'Shield',
        'VPC',
        'WAF',
        'Account',
        'AccountSpend'
    )

    aws_keys = relationship('AWSKey', backref='session', cascade='all, delete-orphan', lazy='dynamic')

    id = Column(Integer, primary_key=True)
    created = Column(DateTime, default=datetime.datetime.utcnow)
    is_active = Column(Boolean, nullable=False, default=False)
    name = Column(Text)
    boto_user_agent = Column(Text)
    key_alias = Column(Text)
    access_key_id = Column(Text)
    secret_access_key = Column(Text)
    session_token = Column(Text)
    session_regions = Column(JSONType, nullable=False, default=['all'])

    APIGateway = Column(JSONType, nullable=False, default=dict)
    CloudTrail = Column(JSONType, nullable=False, default=dict)
    CloudWatch = Column(JSONType, nullable=False, default=dict)
    CodeBuild = Column(JSONType, nullable=False, default=dict)
    Config = Column(JSONType, nullable=False, default=dict)
    DataPipeline = Column(JSONType, nullable=False, default=dict)
    DynamoDB = Column(JSONType, nullable=False, default=dict)
    EC2 = Column(JSONType, nullable=False, default=dict)
    ECS = Column(JSONType, nullable=False, default=dict)
    Glue = Column(JSONType, nullable=False, default=dict)
    GuardDuty = Column(JSONType, nullable=False, default=dict)
    IAM = Column(JSONType, nullable=False, default=dict)
    Inspector = Column(JSONType, nullable=False, default=dict)
    Lambda = Column(JSONType, nullable=False, default=dict)
    Lightsail = Column(JSONType, nullable=False, default=dict)
    S3 = Column(JSONType, nullable=False, default=dict)
    Shield = Column(JSONType, nullable=False, default=dict)
    VPC = Column(JSONType, nullable=False, default=dict)
    WAF = Column(JSONType, nullable=False, default=dict)
    WAFRegional = Column(JSONType, nullable=False, default=dict)
    Account = Column(JSONType, nullable=False, default=dict)
    AccountSpend = Column(JSONType, nullable=False, default=dict)

    def __repr__(self):
        if self.key_alias:
            key_alias = self.key_alias
        else:
            key_alias = 'No Keys Set'
        if self.is_active:
            return '<PacuSession #{} ({}:{}) (ACTIVE)>'.format(self.id, self.name, key_alias)
        return '<PacuSession #{} ({}:{})>'.format(self.id, self.name, key_alias)

    @classmethod
    def get_active_session(cls, database):
        # SQLAlchemy's query filters disallow the use of `cond is True`.
        return database.query(PacuSession).filter(PacuSession.is_active == True).scalar()

    def get_active_aws_key(self, database):
        """ Return the AWSKey with the same key_alias as the PacuSession.
        A temporary function that will be replaced with a foreign key to AWSKey
        after future refactoring. """
        return self.aws_keys.filter(AWSKey.key_alias == self.key_alias).scalar()
        # return database.query(AWSKey).filter(AWSKey.key_alias == self.key_alias).filter(AWSKey.pacu_session_id == self.id).scalar()

    def activate(self, database):
        for other_session in database.query(PacuSession).filter(PacuSession.id != self.id):
            other_session.is_active = False
            database.add(other_session)

        self.is_active = True
        database.add(self)

        database.commit()

    def print_all_data_in_session(self):
        text = list()
        mapper = inspect(self)

        # mapper.attrs stores all model fields in order of definition.
        for column in mapper.attrs:
            cleaned_value = remove_empty_from_dict(column.value)

            if column.key == 'aws_keys':
                owned_keys = column.value.all()
                if owned_keys:
                    text.append('aws_keys: [')
                    for each_key in owned_keys:
                        text.append('    <AWSKey: {}>'.format(each_key.key_alias))
                    text.append(']')

            elif column.key == 'secret_access_key':
                text.append('secret_access_key: "******" (Censored)')

            elif cleaned_value:
                text.append('{}: {}'.format(column.key, json.dumps(cleaned_value, indent=4, default=str)))

        if text:
            print('\n'.join(text))
        else:
            print('This session has no data.')

    def get_all_fields_as_dict(self):
        all_data = dict()
        mapper = inspect(self)
        for attribute in mapper.attrs:
            all_data[attribute.key] = attribute.value
        return all_data

    def get_all_aws_data_fields_as_dict(self):
        all_data = dict()
        mapper = inspect(self)

        for attribute in mapper.attrs:
            if attribute.key in self.aws_data_field_names:
                if attribute.value:
                    all_data[attribute.key] = attribute.value

        return remove_empty_from_dict(all_data)

    
   <|MERGE_RESOLUTION|>--- conflicted
+++ resolved
@@ -1,12 +1,7 @@
 import datetime
 import json
 import copy
-<<<<<<< HEAD
-
-
-=======
-#adding this comment so I can get rid of my silly commit message
->>>>>>> 016ddb98
+
 from sqlalchemy import (
     Boolean, CheckConstraint, Column, DateTime, ForeignKey, inspect, Integer, Text
 )
