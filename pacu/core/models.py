--- conflicted
+++ resolved
@@ -36,11 +36,8 @@
     permissions_confirmed = Column(JSONType)
     allow_permissions = Column(JSONType, nullable=False, default=dict)
     deny_permissions = Column(JSONType, nullable=False, default=dict)
-<<<<<<< HEAD
     mq = Column(JSONType)
-=======
     sns = Column(JSONType)
->>>>>>> 2d4b9999
 
     def __repr__(self):
         return '<AWSKey #{}: {}>'.format(self.id, self.key_alias)
@@ -65,11 +62,8 @@
                 'Allow': remove_empty_from_dict(self.allow_permissions),
                 'Deny': remove_empty_from_dict(self.deny_permissions),
             },
-<<<<<<< HEAD
-            'MQ':self.mq
-=======
+            'MQ':self.mq,
             'SNS': self.sns,
->>>>>>> 2d4b9999
         })
 
 
