#!/usr/bin/env python3
import argparse
import json
import os
import re
import botocore

from botocore.exceptions import ClientError


module_info = {
    # Name of the module (should be the same as the filename)
    'name': 'confirm_permissions',

    # Name and any other notes about the author
    'author': 'Spencer Gietzen of Rhino Security Labs',

    # Category of the module. Make sure the name matches an existing category.
    'category': 'recon_enum_with_keys',

    # One liner description of the module functionality.
    # This shows up when a user searches for modules.
    'one_liner': 'Tries to get a confirmed list of permissions for the current (or all) user(s).',

    # Description about what the module does and how it works
    'description': 'This module will attempt to use IAM APIs to enumerate a confirmed list of IAM permissions for the current user. This is done by checking attached and inline policies for the user and the groups they are in.',

    # A list of AWS services that the module utilizes during its execution
    'services': ['IAM'],

    # For prerequisite modules, try and see if any existing modules return the
    # data that is required for your module before writing that code yourself.
    # That way session data can stay separated and modular.
    'prerequisite_modules': [],

    # Module arguments to autocomplete when the user hits tab
    'arguments_to_autocomplete': ['--all-users', '--user-name']
}

parser = argparse.ArgumentParser(add_help=False, description=module_info['description'])

parser.add_argument('--all-users', required=False, default=False, action='store_true', help='Run this module against every user in the account and store the results to ./sessions/[current_session_name]/downloads/confirmed_permissions/[user_name].json. This data can then be run against the privesc_scan module with the --offline flag enabled.')
parser.add_argument('--user-name', required=False, default=None, help='A single username of a user to run this module against. By default, the user to which the active AWS keys belong to will be used.')
# parser.add_argument('--group-name', required=False, default=None, help='The name of a group to run this module against. By default, this module will be run against the user which the active AWS keys belong to.')
# parser.add_argument('--policy-name', required=False, default=None, help='The name of a specific policy to run this module against. By default, this module will be run against the user which the active AWS keys belong to.')


def main(args, pacu_main):
    session = pacu_main.get_active_session()

    ###### Don't modify these. They can be removed if you are not using the function.
    args = parser.parse_args(args)
    print = pacu_main.print
    input = pacu_main.input
    key_info = pacu_main.key_info
    fetch_data = pacu_main.fetch_data
    ######

    summary_data = {'users_confirmed': 0}

    users = []
    if args.all_users is True:
        if fetch_data(['IAM', 'Users'], 'enum_users_roles_policies_groups', '--users') is False:
            print('FAILURE')
            print('  SUB-MODULE EXECUTION FAILED')
            return
        fetched_users = session.IAM['Users']
        for user in fetched_users:
            users.append({
                'UserName': user['UserName'],
                'PermissionsConfirmed': True,
                'Permissions': {
                    'Allow': {},
                    'Deny': {}
                }
            })
    elif args.user_name is not None:
        users.append({
            'UserName': args.user_name,
            'PermissionsConfirmed': True,
            'Permissions': {
                'Allow': {},
                'Deny': {}
            }
        })
        summary_data['single_user'] = args.user_name
    else:
        client = pacu_main.get_boto3_client('sts')
        identity = client.get_caller_identity()
        active_aws_key = session.get_active_aws_key(pacu_main.database)

        if re.match(r'arn:aws:iam::\d{12}:user/', identity['Arn']) is not None:
            client = pacu_main.get_boto3_client('iam')
            try:
                user = client.get_user()
<<<<<<< HEAD
            except ClientError as error:
                print('  Unable to get current user identity')
                if error.response['Error']['Code'] == 'AccessDenied':
                    print('    FAILURE: MISSING REQUIRED AWS PERMISSIONS')
                else:
                    print('    {}'.format(error.response['Error']['Code']))
                print('')
                return summary_data
            active_aws_key.update(
                pacu_main.database,
                user_name=user['User']['UserName'],
                user_arn=identity['Arn'],
                user_id=identity['UserId'],
                account_id=identity['Account']
            )
=======
                active_aws_key.update(
                    pacu_main.database,
                    user_name=user['User']['UserName'],
                    user_arn=identity['Arn'],
                    user_id=identity['UserId'],
                    account_id=identity['Account']
                )
            except botocore.exceptions.ClientError:
                username = input('Failed to discover the current users username, enter it now or Ctrl+C to exit the module: ').strip()
                if username:
                    active_aws_key.update(
                        pacu_main.database,
                        user_name=username,
                        user_arn=identity['Arn'],
                        user_id=identity['UserId'],
                        account_id=identity['Account']
                    )
                else:
                    # Update the information from get_caller_identity and exit
                    active_aws_key.update(
                        pacu_main.database,
                        user_arn=identity['Arn'],
                        user_id=identity['UserId'],
                        account_id=identity['Account']
                    )
                    return False
>>>>>>> eda11aeb
        elif re.match(r'arn:aws:sts::\d{12}:assumed-role/', identity['Arn']) is not None:
            # TODO: Find role info
            active_aws_key.update(
                pacu_main.database,
                user_name=identity['User']['UserName'],
                user_arn=identity['Arn'],
                user_id=identity['UserId'],
                account_id=identity['Account']
            )
        else:
            print('Not an IAM user or role. Exiting...\n')
            return False
        user = key_info(alias=session.key_alias)
        user['PermissionsConfirmed'] = True
        user['Permissions'] = {'Allow': {}, 'Deny': {}}
        users.append(user)
        summary_data['single_user'] = user['UserName']

    # list-groups-for-user
    # list-user-policies
    # list-group-policies
    # list-role-policies
    # list-attached-role-policies
    # list-attached-group-policies
    # list-attached-user-policies
    # get-policy
    # get-policy-version
    # get-user-policy
    # get-group-policy
    # get-role-policy

    client = pacu_main.get_boto3_client('iam')

    print('Permission Document Location:')
    print('  sessions/{}/downloads/confirmed_permissions/'.format(session.name))
    print('Confirming Permissions for Users...')
    for user in users:
        print('  {}...'.format(user['UserName']))
        user['Groups'] = []
        user['Policies'] = []
        try:
            policies = []

            # Get groups that the user is in
            try:
                response = client.list_groups_for_user(
                    UserName=user['UserName']
                )
                user['Groups'] = response['Groups']
                while 'IsTruncated' in response and response['IsTruncated'] is True:
                    response = client.list_groups_for_user(
                        UserName=user['UserName'],
                        Marker=response['Marker']
                    )
                    user['Groups'] += response['Groups']
<<<<<<< HEAD
            except ClientError as error:
                print('    List groups for user failed')
                if error.response['Error']['Code'] == 'AccessDenied':
                    print('      FAILURE: MISSING REQUIRED AWS PERMISSIONS')
                else:
                    print('      {}'.format(error.response['Error']['Code']))
=======
            except Exception as error:
                print('List groups for user failed: {}\n'.format(error))
>>>>>>> eda11aeb
                user['PermissionsConfirmed'] = False

            # Get inline and attached group policies
            for group in user['Groups']:
                group['Policies'] = []
                # Get inline group policies
                try:
                    response = client.list_group_policies(
                        GroupName=group['GroupName']
                    )
                    policies = response['PolicyNames']
                    while 'IsTruncated' in response and response['IsTruncated'] is True:
                        response = client.list_group_policies(
                            GroupName=group['GroupName'],
                            Marker=response['Marker']
                        )
                        policies += response['PolicyNames']
<<<<<<< HEAD
                except ClientError as error:
                    print('     List group policies failed')
                    if error.response['Error']['Code'] == 'AccessDenied':
                        print('      FAILURE: MISSING REQUIRED AWS PERMISSIONS')
                    else:
                        print('      {}'.format(error.response['Error']['Code']))
=======
                except Exception as error:
                    print('List group policies failed: {}\n'.format(error))
>>>>>>> eda11aeb
                    user['PermissionsConfirmed'] = False

                # Get document for each inline policy
                for policy in policies:
                    group['Policies'].append({  # Add policies to list of policies for this group
                        'PolicyName': policy
                    })
                    try:
                        document = client.get_group_policy(
                            GroupName=group['GroupName'],
                            PolicyName=policy
                        )['PolicyDocument']
<<<<<<< HEAD
                    except ClientError as error:
                        print('     Get group policy failed')
                        if error.response['Error']['Code'] == 'AccessDenied':
                            print('      FAILURE: MISSING REQUIRED AWS PERMISSIONS')
                        else:
                            print('      {}'.format(error.response['Error']['Code']))
=======
                    except Exception as error:
                        print('Get group policy failed: {}\n'.format(error))
>>>>>>> eda11aeb
                        user['PermissionsConfirmed'] = False
                    user = parse_document(document, user)

                # Get attached group policies
                attached_policies = []
                try:
                    response = client.list_attached_group_policies(
                        GroupName=group['GroupName']
                    )
                    attached_policies = response['AttachedPolicies']
                    while 'IsTruncated' in response and response['IsTruncated'] is True:
                        response = client.list_attached_group_policies(
                            GroupName=group['GroupName'],
                            Marker=response['Marker']
                        )
                        attached_policies += response['AttachedPolicies']
                    group['Policies'] += attached_policies
<<<<<<< HEAD
                except ClientError as error:
                    print('    List attached group policies failed')
                    if error.response['Error']['Code'] == 'AccessDenied':
                        print('      FAILURE: MISSING REQUIRED AWS PERMISSIONS')
                    else:
                        print('      {}'.format(error.response['Error']['Code']))
=======
                except Exception as error:
                    print('List attached group policies failed: {}\n'.format(error))
>>>>>>> eda11aeb
                    user['PermissionsConfirmed'] = False
                user = parse_attached_policies(client, attached_policies, user)

            # Get inline user policies
            policies = []
            if 'Policies' not in user:
                user['Policies'] = []
            try:
                response = client.list_user_policies(
                    UserName=user['UserName']
                )
                policies = response['PolicyNames']
                while 'IsTruncated' in response and response['IsTruncated'] is True:
                    response = client.list_user_policies(
                        UserName=user['UserName'],
                        Marker=response['Marker']
                    )
                    policies += response['PolicyNames']
                for policy in policies:
                    user['Policies'].append({
                        'PolicyName': policy
                    })
<<<<<<< HEAD
            except ClientError as error:
                print('    List user policies failed')
                if error.response['Error']['Code'] == 'AccessDenied':
                    print('      FAILURE: MISSING REQUIRED AWS PERMISSIONS')
                else:
                    print('      {}'.format(error.response['Error']['Code']))
=======
            except Exception as error:
                print('List user policies failed: {}\n'.format(error))
>>>>>>> eda11aeb
                user['PermissionsConfirmed'] = False

            # Get document for each inline policy
            for policy in policies:
                try:
                    document = client.get_user_policy(
                        UserName=user['UserName'],
                        PolicyName=policy
                    )['PolicyDocument']
<<<<<<< HEAD
                except ClientError as error:
                    print('    Get user policy failed')
                    if error.response['Error']['Code'] == 'AccessDenied':
                        print('      FAILURE: MISSING REQUIRED AWS PERMISSIONS')
                    else:
                        print('      {}'.format(error.response['Error']['Code']))
=======
                except Exception as error:
                    print('Get user policy failed: {}\n'.format(error))
>>>>>>> eda11aeb
                    user['PermissionsConfirmed'] = False
                user = parse_document(document, user)

            # Get attached user policies
            attached_policies = []
            try:
                response = client.list_attached_user_policies(
                    UserName=user['UserName']
                )
                attached_policies = response['AttachedPolicies']
                while 'IsTruncated' in response and response['IsTruncated'] is True:
                    response = client.list_attached_user_policies(
                        UserName=user['UserName'],
                        Marker=response['Marker']
                    )
                    attached_policies += response['AttachedPolicies']
                user['Policies'] += attached_policies
<<<<<<< HEAD
            except ClientError as error:
                print('    List attached user policies failed')
                if error.response['Error']['Code'] == 'AccessDenied':
                    print('      FAILURE: MISSING REQUIRED AWS PERMISSIONS')
                else:
                    print('      {}'.format(error.response['Error']['Code']))
=======
            except Exception as error:
                print('List attached user policies failed: {}\n'.format(error))
>>>>>>> eda11aeb
                user['PermissionsConfirmed'] = False

            user = parse_attached_policies(client, attached_policies, user)
            if user['PermissionsConfirmed']:
                summary_data['users_confirmed'] += 1

<<<<<<< HEAD
            if args.user_name is None and args.all_users is False:  # TODO: If this runs and gets all permissions, replace the current set under user['Permissions'] rather than add to it in this module
                print('  Confirmed Permissions for {}'.format(user['UserName']))
=======
            if args.user_name is None and args.all_users is False:
>>>>>>> eda11aeb
                active_aws_key.update(
                    pacu_main.database,
                    user_name=user['UserName'],
                    user_arn=user['UserArn'],
                    user_id=user['UserId'],
                    groups=user['Groups'],
                    policies=user['Policies'],
                    permissions_confirmed=user['PermissionsConfirmed'],
                    allow_permissions=user['Permissions']['Allow'],
                    deny_permissions=user['Permissions']['Deny']
                )
            else:
                if not os.path.exists('sessions/{}/downloads/confirmed_permissions/'.format(session.name)):
                    os.makedirs('sessions/{}/downloads/confirmed_permissions/'.format(session.name))

                with open('sessions/{}/downloads/confirmed_permissions/{}.json'.format(session.name, user['UserName']), 'w+') as user_permissions_file:
                    json.dump(user, user_permissions_file, indent=2, default=str)

<<<<<<< HEAD
                print('    {}\'s permissions stored in {}.json'.format(user['UserName'], user['UserName']))
        except ClientError as error:
            if error.response['Error']['Code'] == 'AccessDenied':
                print('  FAILURE: MISSING REQUIRED AWS PERMISSIONS')
            else:
                print('  {}'.format(error.response['Error']['Code']))
            print('Skipping {}'.format(user['UserName'], error))
=======
                print('User details stored in ./sessions/{}/downloads/confirmed_permissions/{}.json\n'.format(session.name, user['UserName']))
        except Exception as error:
            print('Error, skipping user {}:\n{}\n'.format(user['UserName'], error))
>>>>>>> eda11aeb

    print('\n{} completed.\n'.format(module_info['name']))
    return summary_data


def summary(data, pacu_main):
    out = ''
    if data['users_confirmed'] == 1:
        out += '  Confirmed Permissions for: {}.\n'.format(data['single_user'])
    else:
        out += '  Confirmed Permissions for {} User(s).\n'.format(data['users_confirmed'])
    return out


def parse_attached_policies(client, attached_policies, user):
    """ Pull permissions from each policy document. """
    for policy in attached_policies:
        document = get_attached_policy(client, policy['PolicyArn'])
        if document is False:
            user['PermissionsConfirmed'] = False
        else:
            user = parse_document(document, user)
    return user


def get_attached_policy(client, policy_arn):
    """ Get the policy document of an attached policy. """
    try:
        policy = client.get_policy(
            PolicyArn=policy_arn
        )['Policy']
        version = policy['DefaultVersionId']
        can_get = True
    except Exception as error:
        print('Get policy failed: {}'.format(error))
        return False

        # NOTE: If v1, v2, and v3 exist, then v2 is deleted, the next version will be v4 still, so this WILL error currently
        # print('Attempting to enumerate the default version...')
        # can_get = False

    try:
        if can_get is True:
            document = client.get_policy_version(
                PolicyArn=policy_arn,
                VersionId=version
            )['PolicyVersion']['Document']
            return document

        # else:  # If the user can't run get_policy, try to run get_policy_version to enumerate the default version
        #     for version in ['v1', 'v2', 'v3', 'v4', 'v5']:  # This won't error because it will return the default version before fetching a non-existent version
        #         policy_version = client.get_policy_version(
        #             PolicyArn=policy_arn,
        #             VersionId=version
        #         )['PolicyVersion']
        #         if policy_version['IsDefaultVersion'] is True:
        #             return policy_version['Document']

    except Exception as error:
        print('Get policy version failed: {}'.format(error))
        return False


def parse_document(document, user):
<<<<<<< HEAD
    """ Loop permissions and the resources they apply to """
    if isinstance(document['Statement'], dict):
=======
    """ Loop permissions, resources, and conditions """
    if type(document['Statement']) is dict:
>>>>>>> eda11aeb
        document['Statement'] = [document['Statement']]

    for statement in document['Statement']:

        if statement['Effect'] == 'Allow':

            if 'Action' in statement and isinstance(statement['Action'], list):  # Check if the action is a single action (str) or multiple (list)
                statement['Action'] = list(set(statement['Action']))  # Remove duplicates to stop the circular reference JSON error
                for action in statement['Action']:
                    if action in user['Permissions']['Allow']:
<<<<<<< HEAD
                        if isinstance(statement['Resource'], list):
                            user['Permissions']['Allow'][action] += statement['Resource']
=======
                        if type(statement['Resource']) is list:
                            user['Permissions']['Allow'][action]['Resources'] += statement['Resource']
>>>>>>> eda11aeb
                        else:
                            user['Permissions']['Allow'][action]['Resources'].append(statement['Resource'])
                    else:
<<<<<<< HEAD
                        if isinstance(statement['Resource'], list):
                            user['Permissions']['Allow'][action] = statement['Resource']
=======
                        user['Permissions']['Allow'][action] = {'Resources': [], 'Conditions': []}
                        if type(statement['Resource']) is list:
                            user['Permissions']['Allow'][action]['Resources'] = statement['Resource']
>>>>>>> eda11aeb
                        else:
                            user['Permissions']['Allow'][action]['Resources'] = [statement['Resource']]
                    if 'Condition' in statement:
                            user['Permissions']['Allow'][action]['Conditions'].append(statement['Condition'])
                    user['Permissions']['Allow'][action]['Resources'] = list(set(user['Permissions']['Allow'][action]['Resources']))  # Remove duplicate resources

            elif 'Action' in statement and isinstance(statement['Action'], str):
                if statement['Action'] in user['Permissions']['Allow']:
<<<<<<< HEAD
                    if isinstance(statement['Resource'], list):
                        user['Permissions']['Allow'][statement['Action']] += statement['Resource']
=======
                    if type(statement['Resource']) is list:
                        user['Permissions']['Allow'][statement['Action']]['Resources'] += statement['Resource']
>>>>>>> eda11aeb
                    else:
                        user['Permissions']['Allow'][statement['Action']]['Resources'].append(statement['Resource'])
                else:
<<<<<<< HEAD
                    if isinstance(statement['Resource'], list):
                        user['Permissions']['Allow'][statement['Action']] = statement['Resource']
=======
                    user['Permissions']['Allow'][statement['Action']] = {'Resources': [], 'Conditions': []}
                    if type(statement['Resource']) is list:
                        user['Permissions']['Allow'][statement['Action']]['Resources'] = statement['Resource']
>>>>>>> eda11aeb
                    else:
                        user['Permissions']['Allow'][statement['Action']]['Resources'] = [statement['Resource']]  # Make sure that resources are always arrays
                if 'Condition' in statement:
                    user['Permissions']['Allow'][statement['Action']]['Conditions'].append(statement['Condition'])
                user['Permissions']['Allow'][statement['Action']]['Resources'] = list(set(user['Permissions']['Allow'][statement['Action']]['Resources']))  # Remove duplicate resources

            if 'NotAction' in statement and isinstance(statement['NotAction'], list):  # NotAction is reverse, so allowing a NotAction is denying that action basically
                statement['NotAction'] = list(set(statement['NotAction']))  # Remove duplicates to stop the circular reference JSON error
                for not_action in statement['NotAction']:
<<<<<<< HEAD
                    if not_action in user['Permissions']['Deny']:
                        if isinstance(statement['Resource'], list):
                            user['Permissions']['Deny'][not_action] += statement['Resource']
=======
                    if '!{}'.format(not_action) in user['Permissions']['Allow']:
                        if type(statement['Resource']) is list:
                            user['Permissions']['Allow']['!{}'.format(not_action)]['Resources'] += statement['Resource']
>>>>>>> eda11aeb
                        else:
                            user['Permissions']['Allow']['!{}'.format(not_action)]['Resources'].append(statement['Resource'])
                    else:
<<<<<<< HEAD
                        if isinstance(statement['Resource'], list):
                            user['Permissions']['Deny'][not_action] = statement['Resource']
=======
                        user['Permissions']['Allow']['!{}'.format(not_action)] = {'Resources': [], 'Conditions': []}
                        if type(statement['Resource']) is list:
                            user['Permissions']['Allow']['!{}'.format(not_action)]['Resources'] = statement['Resource']
>>>>>>> eda11aeb
                        else:
                            user['Permissions']['Allow']['!{}'.format(not_action)]['Resources'] = [statement['Resource']]
                    if 'Condition' in statement:
                        user['Permissions']['Allow']['!{}'.format(not_action)]['Conditions'].append(statement['Condition'])
                    user['Permissions']['Allow']['!{}'.format(not_action)]['Resources'] = list(set(user['Permissions']['Allow']['!{}'.format(not_action)]['Resources']))  # Remove duplicate resources

<<<<<<< HEAD
            elif 'NotAction' in statement and isinstance(statement['NotAction'], str):
                if statement['NotAction'] in user['Permissions']['Deny']:
                    if isinstance(statement['Resource'], list):
                        user['Permissions']['Deny'][statement['NotAction']] += statement['Resource']
=======
            elif 'NotAction' in statement and type(statement['NotAction']) is str:
                if '!{}'.format(statement['NotAction']) in user['Permissions']['Allow']:
                    if type(statement['Resource']) is list:
                        user['Permissions']['Allow']['!{}'.format(statement['NotAction'])]['Resources'] += statement['Resource']
>>>>>>> eda11aeb
                    else:
                        user['Permissions']['Allow']['!{}'.format(statement['NotAction'])]['Resources'].append(statement['Resource'])
                else:
<<<<<<< HEAD
                    if isinstance(statement['Resource'], list):
                        user['Permissions']['Deny'][statement['NotAction']] = statement['Resource']
=======
                    user['Permissions']['Allow']['!{}'.format(statement['NotAction'])] = {'Resources': [], 'Conditions': []}
                    if type(statement['Resource']) is list:
                        user['Permissions']['Allow']['!{}'.format(statement['NotAction'])]['Resources'] = statement['Resource']
>>>>>>> eda11aeb
                    else:
                        user['Permissions']['Allow']['!{}'.format(statement['NotAction'])]['Resources'] = [statement['Resource']]  # Make sure that resources are always arrays
                if 'Condition' in statement:
                    user['Permissions']['Allow']['!{}'.format(statement['NotAction'])]['Conditions'].append(statement['Condition'])
                user['Permissions']['Allow']['!{}'.format(statement['NotAction'])]['Resources'] = list(set(user['Permissions']['Allow']['!{}'.format(statement['NotAction'])]['Resources']))  # Remove duplicate resources

        if statement['Effect'] == 'Deny':

            if 'Action' in statement and isinstance(statement['Action'], list):
                statement['Action'] = list(set(statement['Action']))  # Remove duplicates to stop the circular reference JSON error
                for action in statement['Action']:
                    if action in user['Permissions']['Deny']:
<<<<<<< HEAD
                        if isinstance(statement['Resource'], list):
                            user['Permissions']['Deny'][action] += statement['Resource']
=======
                        if type(statement['Resource']) is list:
                            user['Permissions']['Deny'][action]['Resources'] += statement['Resource']
>>>>>>> eda11aeb
                        else:
                            user['Permissions']['Deny'][action]['Resources'].append(statement['Resource'])
                    else:
<<<<<<< HEAD
                        if isinstance(statement['Resource'], list):
                            user['Permissions']['Deny'][action] = statement['Resource']
=======
                        user['Permissions']['Deny'][action] = {'Resources': [], 'Conditions': []}
                        if type(statement['Resource']) is list:
                            user['Permissions']['Deny'][action]['Resources'] = statement['Resource']
>>>>>>> eda11aeb
                        else:
                            user['Permissions']['Deny'][action]['Resources'] = [statement['Resource']]
                    if 'Condition' in statement:
                        user['Permissions']['Deny'][action]['Conditions'].append(statement['Condition'])
                    user['Permissions']['Deny'][action]['Resources'] = list(set(user['Permissions']['Deny'][action]['Resources']))  # Remove duplicate resources

            elif 'Action' in statement and isinstance(statement['Action'], str):
                if statement['Action'] in user['Permissions']['Deny']:
<<<<<<< HEAD
                    if isinstance(statement['Resource'], list):
                        user['Permissions']['Deny'][statement['Action']] += statement['Resource']
=======
                    if type(statement['Resource']) is list:
                        user['Permissions']['Deny'][statement['Action']]['Resources'] += statement['Resource']
>>>>>>> eda11aeb
                    else:
                        user['Permissions']['Deny'][statement['Action']]['Resources'].append(statement['Resource'])
                else:
<<<<<<< HEAD
                    if isinstance(statement['Resource'], list):
                        user['Permissions']['Deny'][statement['Action']] = statement['Resource']
=======
                    user['Permissions']['Deny'][statement['Action']] = {'Resources': [], 'Conditions': []}
                    if type(statement['Resource']) is list:
                        user['Permissions']['Deny'][statement['Action']]['Resources'] = statement['Resource']
>>>>>>> eda11aeb
                    else:
                        user['Permissions']['Deny'][statement['Action']]['Resources'] = [statement['Resource']]  # Make sure that resources are always arrays
                if 'Condition' in statement:
                    user['Permissions']['Deny'][statement['Action']]['Conditions'].append(statement['Condition'])
                user['Permissions']['Deny'][statement['Action']]['Resources'] = list(set(user['Permissions']['Deny'][statement['Action']]['Resources']))  # Remove duplicate resources

            if 'NotAction' in statement and isinstance(statement['NotAction'], list):  # NotAction is reverse, so allowing a NotAction is denying that action basically
                statement['NotAction'] = list(set(statement['NotAction']))  # Remove duplicates to stop the circular reference JSON error
                for not_action in statement['NotAction']:
<<<<<<< HEAD
                    if not_action in user['Permissions']['Allow']:
                        if isinstance(statement['Resource'], list):
                            user['Permissions']['Allow'][not_action] += statement['Resource']
=======
                    if '!{}'.format(not_action) in user['Permissions']['Deny']:
                        if type(statement['Resource']) is list:
                            user['Permissions']['Deny']['!{}'.format(not_action)]['Resources'] += statement['Resource']
>>>>>>> eda11aeb
                        else:
                            user['Permissions']['Deny']['!{}'.format(not_action)]['Resources'].append(statement['Resource'])
                    else:
<<<<<<< HEAD
                        if isinstance(statement['Resource'], list):
                            user['Permissions']['Allow'][not_action] = statement['Resource']
=======
                        user['Permissions']['Deny']['!{}'.format(not_action)] = {'Resources': [], 'Conditions': []}
                        if type(statement['Resource']) is list:
                            user['Permissions']['Deny']['!{}'.format(not_action)]['Resources'] = statement['Resource']
>>>>>>> eda11aeb
                        else:
                            user['Permissions']['Deny']['!{}'.format(not_action)]['Resources'] = [statement['Resource']]
                    if 'Condition' in statement:
                        user['Permissions']['Deny']['!{}'.format(not_action)]['Conditions'].append(statement['Condition'])
                    user['Permissions']['Deny']['!{}'.format(not_action)]['Resources'] = list(set(user['Permissions']['Deny']['!{}'.format(not_action)]['Resources']))  # Remove duplicate resources

<<<<<<< HEAD
            elif 'NotAction' in statement and isinstance(statement['NotAction'], str):
                if statement['NotAction'] in user['Permissions']['Allow']:
                    if isinstance(statement['Resource'], list):
                        user['Permissions']['Allow'][statement['NotAction']] += statement['Resource']
=======
            elif 'NotAction' in statement and type(statement['NotAction']) is str:
                if '!{}'.format(statement['NotAction']) in user['Permissions']['Deny']:
                    if type(statement['Resource']) is list:
                        user['Permissions']['Deny']['!{}'.format(statement['NotAction'])]['Resources'] += statement['Resource']
>>>>>>> eda11aeb
                    else:
                        user['Permissions']['Deny']['!{}'.format(statement['NotAction'])]['Resources'].append(statement['Resource'])
                else:
<<<<<<< HEAD
                    if isinstance(statement['Resource'], list):
                        user['Permissions']['Allow'][statement['NotAction']] = statement['Resource']
=======
                    user['Permissions']['Deny']['!{}'.format(statement['NotAction'])] = {'Resources': [], 'Conditions': []}
                    if type(statement['Resource']) is list:
                        user['Permissions']['Deny']['!{}'.format(statement['NotAction'])]['Resources'] = statement['Resource']
>>>>>>> eda11aeb
                    else:
                        user['Permissions']['Deny']['!{}'.format(statement['NotAction'])]['Resources'] = [statement['Resource']]  # Make sure that resources are always arrays
                if 'Condition' in statement:
                    user['Permissions']['Deny']['!{}'.format(statement['NotAction'])]['Conditions'].append(statement['Condition'])
                user['Permissions']['Deny']['!{}'.format(statement['NotAction'])]['Resources'] = list(set(user['Permissions']['Deny']['!{}'.format(statement['NotAction'])]['Resources']))  # Remove duplicate resources

    return user<|MERGE_RESOLUTION|>--- conflicted
+++ resolved
@@ -93,23 +93,6 @@
             client = pacu_main.get_boto3_client('iam')
             try:
                 user = client.get_user()
-<<<<<<< HEAD
-            except ClientError as error:
-                print('  Unable to get current user identity')
-                if error.response['Error']['Code'] == 'AccessDenied':
-                    print('    FAILURE: MISSING REQUIRED AWS PERMISSIONS')
-                else:
-                    print('    {}'.format(error.response['Error']['Code']))
-                print('')
-                return summary_data
-            active_aws_key.update(
-                pacu_main.database,
-                user_name=user['User']['UserName'],
-                user_arn=identity['Arn'],
-                user_id=identity['UserId'],
-                account_id=identity['Account']
-            )
-=======
                 active_aws_key.update(
                     pacu_main.database,
                     user_name=user['User']['UserName'],
@@ -136,7 +119,6 @@
                         account_id=identity['Account']
                     )
                     return False
->>>>>>> eda11aeb
         elif re.match(r'arn:aws:sts::\d{12}:assumed-role/', identity['Arn']) is not None:
             # TODO: Find role info
             active_aws_key.update(
@@ -192,17 +174,12 @@
                         Marker=response['Marker']
                     )
                     user['Groups'] += response['Groups']
-<<<<<<< HEAD
             except ClientError as error:
                 print('    List groups for user failed')
                 if error.response['Error']['Code'] == 'AccessDenied':
                     print('      FAILURE: MISSING REQUIRED AWS PERMISSIONS')
                 else:
                     print('      {}'.format(error.response['Error']['Code']))
-=======
-            except Exception as error:
-                print('List groups for user failed: {}\n'.format(error))
->>>>>>> eda11aeb
                 user['PermissionsConfirmed'] = False
 
             # Get inline and attached group policies
@@ -220,17 +197,12 @@
                             Marker=response['Marker']
                         )
                         policies += response['PolicyNames']
-<<<<<<< HEAD
                 except ClientError as error:
                     print('     List group policies failed')
                     if error.response['Error']['Code'] == 'AccessDenied':
                         print('      FAILURE: MISSING REQUIRED AWS PERMISSIONS')
                     else:
                         print('      {}'.format(error.response['Error']['Code']))
-=======
-                except Exception as error:
-                    print('List group policies failed: {}\n'.format(error))
->>>>>>> eda11aeb
                     user['PermissionsConfirmed'] = False
 
                 # Get document for each inline policy
@@ -243,17 +215,12 @@
                             GroupName=group['GroupName'],
                             PolicyName=policy
                         )['PolicyDocument']
-<<<<<<< HEAD
                     except ClientError as error:
                         print('     Get group policy failed')
                         if error.response['Error']['Code'] == 'AccessDenied':
                             print('      FAILURE: MISSING REQUIRED AWS PERMISSIONS')
                         else:
                             print('      {}'.format(error.response['Error']['Code']))
-=======
-                    except Exception as error:
-                        print('Get group policy failed: {}\n'.format(error))
->>>>>>> eda11aeb
                         user['PermissionsConfirmed'] = False
                     user = parse_document(document, user)
 
@@ -271,17 +238,12 @@
                         )
                         attached_policies += response['AttachedPolicies']
                     group['Policies'] += attached_policies
-<<<<<<< HEAD
                 except ClientError as error:
                     print('    List attached group policies failed')
                     if error.response['Error']['Code'] == 'AccessDenied':
                         print('      FAILURE: MISSING REQUIRED AWS PERMISSIONS')
                     else:
                         print('      {}'.format(error.response['Error']['Code']))
-=======
-                except Exception as error:
-                    print('List attached group policies failed: {}\n'.format(error))
->>>>>>> eda11aeb
                     user['PermissionsConfirmed'] = False
                 user = parse_attached_policies(client, attached_policies, user)
 
@@ -304,17 +266,12 @@
                     user['Policies'].append({
                         'PolicyName': policy
                     })
-<<<<<<< HEAD
             except ClientError as error:
                 print('    List user policies failed')
                 if error.response['Error']['Code'] == 'AccessDenied':
                     print('      FAILURE: MISSING REQUIRED AWS PERMISSIONS')
                 else:
                     print('      {}'.format(error.response['Error']['Code']))
-=======
-            except Exception as error:
-                print('List user policies failed: {}\n'.format(error))
->>>>>>> eda11aeb
                 user['PermissionsConfirmed'] = False
 
             # Get document for each inline policy
@@ -324,17 +281,12 @@
                         UserName=user['UserName'],
                         PolicyName=policy
                     )['PolicyDocument']
-<<<<<<< HEAD
                 except ClientError as error:
                     print('    Get user policy failed')
                     if error.response['Error']['Code'] == 'AccessDenied':
                         print('      FAILURE: MISSING REQUIRED AWS PERMISSIONS')
                     else:
                         print('      {}'.format(error.response['Error']['Code']))
-=======
-                except Exception as error:
-                    print('Get user policy failed: {}\n'.format(error))
->>>>>>> eda11aeb
                     user['PermissionsConfirmed'] = False
                 user = parse_document(document, user)
 
@@ -352,29 +304,20 @@
                     )
                     attached_policies += response['AttachedPolicies']
                 user['Policies'] += attached_policies
-<<<<<<< HEAD
             except ClientError as error:
                 print('    List attached user policies failed')
                 if error.response['Error']['Code'] == 'AccessDenied':
                     print('      FAILURE: MISSING REQUIRED AWS PERMISSIONS')
                 else:
                     print('      {}'.format(error.response['Error']['Code']))
-=======
-            except Exception as error:
-                print('List attached user policies failed: {}\n'.format(error))
->>>>>>> eda11aeb
                 user['PermissionsConfirmed'] = False
 
             user = parse_attached_policies(client, attached_policies, user)
             if user['PermissionsConfirmed']:
                 summary_data['users_confirmed'] += 1
 
-<<<<<<< HEAD
-            if args.user_name is None and args.all_users is False:  # TODO: If this runs and gets all permissions, replace the current set under user['Permissions'] rather than add to it in this module
+            if args.user_name is None and args.all_users is False:
                 print('  Confirmed Permissions for {}'.format(user['UserName']))
-=======
-            if args.user_name is None and args.all_users is False:
->>>>>>> eda11aeb
                 active_aws_key.update(
                     pacu_main.database,
                     user_name=user['UserName'],
@@ -393,7 +336,6 @@
                 with open('sessions/{}/downloads/confirmed_permissions/{}.json'.format(session.name, user['UserName']), 'w+') as user_permissions_file:
                     json.dump(user, user_permissions_file, indent=2, default=str)
 
-<<<<<<< HEAD
                 print('    {}\'s permissions stored in {}.json'.format(user['UserName'], user['UserName']))
         except ClientError as error:
             if error.response['Error']['Code'] == 'AccessDenied':
@@ -401,11 +343,6 @@
             else:
                 print('  {}'.format(error.response['Error']['Code']))
             print('Skipping {}'.format(user['UserName'], error))
-=======
-                print('User details stored in ./sessions/{}/downloads/confirmed_permissions/{}.json\n'.format(session.name, user['UserName']))
-        except Exception as error:
-            print('Error, skipping user {}:\n{}\n'.format(user['UserName'], error))
->>>>>>> eda11aeb
 
     print('\n{} completed.\n'.format(module_info['name']))
     return summary_data
@@ -470,13 +407,8 @@
 
 
 def parse_document(document, user):
-<<<<<<< HEAD
-    """ Loop permissions and the resources they apply to """
+    """ Loop permissions, resources, and conditions """
     if isinstance(document['Statement'], dict):
-=======
-    """ Loop permissions, resources, and conditions """
-    if type(document['Statement']) is dict:
->>>>>>> eda11aeb
         document['Statement'] = [document['Statement']]
 
     for statement in document['Statement']:
@@ -487,24 +419,14 @@
                 statement['Action'] = list(set(statement['Action']))  # Remove duplicates to stop the circular reference JSON error
                 for action in statement['Action']:
                     if action in user['Permissions']['Allow']:
-<<<<<<< HEAD
-                        if isinstance(statement['Resource'], list):
-                            user['Permissions']['Allow'][action] += statement['Resource']
-=======
-                        if type(statement['Resource']) is list:
+                        if isinstance(statement['Resource'], list):
                             user['Permissions']['Allow'][action]['Resources'] += statement['Resource']
->>>>>>> eda11aeb
                         else:
                             user['Permissions']['Allow'][action]['Resources'].append(statement['Resource'])
                     else:
-<<<<<<< HEAD
-                        if isinstance(statement['Resource'], list):
-                            user['Permissions']['Allow'][action] = statement['Resource']
-=======
                         user['Permissions']['Allow'][action] = {'Resources': [], 'Conditions': []}
-                        if type(statement['Resource']) is list:
+                        if isinstance(statement['Resource'], list):
                             user['Permissions']['Allow'][action]['Resources'] = statement['Resource']
->>>>>>> eda11aeb
                         else:
                             user['Permissions']['Allow'][action]['Resources'] = [statement['Resource']]
                     if 'Condition' in statement:
@@ -513,24 +435,14 @@
 
             elif 'Action' in statement and isinstance(statement['Action'], str):
                 if statement['Action'] in user['Permissions']['Allow']:
-<<<<<<< HEAD
-                    if isinstance(statement['Resource'], list):
-                        user['Permissions']['Allow'][statement['Action']] += statement['Resource']
-=======
-                    if type(statement['Resource']) is list:
+                    if isinstance(statement['Resource'], list):
                         user['Permissions']['Allow'][statement['Action']]['Resources'] += statement['Resource']
->>>>>>> eda11aeb
                     else:
                         user['Permissions']['Allow'][statement['Action']]['Resources'].append(statement['Resource'])
                 else:
-<<<<<<< HEAD
-                    if isinstance(statement['Resource'], list):
-                        user['Permissions']['Allow'][statement['Action']] = statement['Resource']
-=======
                     user['Permissions']['Allow'][statement['Action']] = {'Resources': [], 'Conditions': []}
-                    if type(statement['Resource']) is list:
+                    if isinstance(statement['Resource'], list):
                         user['Permissions']['Allow'][statement['Action']]['Resources'] = statement['Resource']
->>>>>>> eda11aeb
                     else:
                         user['Permissions']['Allow'][statement['Action']]['Resources'] = [statement['Resource']]  # Make sure that resources are always arrays
                 if 'Condition' in statement:
@@ -540,54 +452,31 @@
             if 'NotAction' in statement and isinstance(statement['NotAction'], list):  # NotAction is reverse, so allowing a NotAction is denying that action basically
                 statement['NotAction'] = list(set(statement['NotAction']))  # Remove duplicates to stop the circular reference JSON error
                 for not_action in statement['NotAction']:
-<<<<<<< HEAD
-                    if not_action in user['Permissions']['Deny']:
-                        if isinstance(statement['Resource'], list):
-                            user['Permissions']['Deny'][not_action] += statement['Resource']
-=======
                     if '!{}'.format(not_action) in user['Permissions']['Allow']:
-                        if type(statement['Resource']) is list:
+                        if isinstance(statement['Resource'], list):
                             user['Permissions']['Allow']['!{}'.format(not_action)]['Resources'] += statement['Resource']
->>>>>>> eda11aeb
                         else:
                             user['Permissions']['Allow']['!{}'.format(not_action)]['Resources'].append(statement['Resource'])
                     else:
-<<<<<<< HEAD
-                        if isinstance(statement['Resource'], list):
-                            user['Permissions']['Deny'][not_action] = statement['Resource']
-=======
                         user['Permissions']['Allow']['!{}'.format(not_action)] = {'Resources': [], 'Conditions': []}
-                        if type(statement['Resource']) is list:
+                        if isinstance(statement['Resource'], list):
                             user['Permissions']['Allow']['!{}'.format(not_action)]['Resources'] = statement['Resource']
->>>>>>> eda11aeb
                         else:
                             user['Permissions']['Allow']['!{}'.format(not_action)]['Resources'] = [statement['Resource']]
                     if 'Condition' in statement:
                         user['Permissions']['Allow']['!{}'.format(not_action)]['Conditions'].append(statement['Condition'])
                     user['Permissions']['Allow']['!{}'.format(not_action)]['Resources'] = list(set(user['Permissions']['Allow']['!{}'.format(not_action)]['Resources']))  # Remove duplicate resources
 
-<<<<<<< HEAD
             elif 'NotAction' in statement and isinstance(statement['NotAction'], str):
-                if statement['NotAction'] in user['Permissions']['Deny']:
-                    if isinstance(statement['Resource'], list):
-                        user['Permissions']['Deny'][statement['NotAction']] += statement['Resource']
-=======
-            elif 'NotAction' in statement and type(statement['NotAction']) is str:
                 if '!{}'.format(statement['NotAction']) in user['Permissions']['Allow']:
-                    if type(statement['Resource']) is list:
+                    if isinstance(statement['Resource'], list):
                         user['Permissions']['Allow']['!{}'.format(statement['NotAction'])]['Resources'] += statement['Resource']
->>>>>>> eda11aeb
                     else:
                         user['Permissions']['Allow']['!{}'.format(statement['NotAction'])]['Resources'].append(statement['Resource'])
                 else:
-<<<<<<< HEAD
-                    if isinstance(statement['Resource'], list):
-                        user['Permissions']['Deny'][statement['NotAction']] = statement['Resource']
-=======
                     user['Permissions']['Allow']['!{}'.format(statement['NotAction'])] = {'Resources': [], 'Conditions': []}
-                    if type(statement['Resource']) is list:
+                    if isinstance(statement['Resource'], list):
                         user['Permissions']['Allow']['!{}'.format(statement['NotAction'])]['Resources'] = statement['Resource']
->>>>>>> eda11aeb
                     else:
                         user['Permissions']['Allow']['!{}'.format(statement['NotAction'])]['Resources'] = [statement['Resource']]  # Make sure that resources are always arrays
                 if 'Condition' in statement:
@@ -600,24 +489,14 @@
                 statement['Action'] = list(set(statement['Action']))  # Remove duplicates to stop the circular reference JSON error
                 for action in statement['Action']:
                     if action in user['Permissions']['Deny']:
-<<<<<<< HEAD
-                        if isinstance(statement['Resource'], list):
-                            user['Permissions']['Deny'][action] += statement['Resource']
-=======
-                        if type(statement['Resource']) is list:
+                        if isinstance(statement['Resource'], list):
                             user['Permissions']['Deny'][action]['Resources'] += statement['Resource']
->>>>>>> eda11aeb
                         else:
                             user['Permissions']['Deny'][action]['Resources'].append(statement['Resource'])
                     else:
-<<<<<<< HEAD
-                        if isinstance(statement['Resource'], list):
-                            user['Permissions']['Deny'][action] = statement['Resource']
-=======
                         user['Permissions']['Deny'][action] = {'Resources': [], 'Conditions': []}
-                        if type(statement['Resource']) is list:
+                        if isinstance(statement['Resource'], list):
                             user['Permissions']['Deny'][action]['Resources'] = statement['Resource']
->>>>>>> eda11aeb
                         else:
                             user['Permissions']['Deny'][action]['Resources'] = [statement['Resource']]
                     if 'Condition' in statement:
@@ -626,24 +505,14 @@
 
             elif 'Action' in statement and isinstance(statement['Action'], str):
                 if statement['Action'] in user['Permissions']['Deny']:
-<<<<<<< HEAD
-                    if isinstance(statement['Resource'], list):
-                        user['Permissions']['Deny'][statement['Action']] += statement['Resource']
-=======
-                    if type(statement['Resource']) is list:
+                    if isinstance(statement['Resource'], list):
                         user['Permissions']['Deny'][statement['Action']]['Resources'] += statement['Resource']
->>>>>>> eda11aeb
                     else:
                         user['Permissions']['Deny'][statement['Action']]['Resources'].append(statement['Resource'])
                 else:
-<<<<<<< HEAD
-                    if isinstance(statement['Resource'], list):
-                        user['Permissions']['Deny'][statement['Action']] = statement['Resource']
-=======
                     user['Permissions']['Deny'][statement['Action']] = {'Resources': [], 'Conditions': []}
-                    if type(statement['Resource']) is list:
+                    if isinstance(statement['Resource'], list):
                         user['Permissions']['Deny'][statement['Action']]['Resources'] = statement['Resource']
->>>>>>> eda11aeb
                     else:
                         user['Permissions']['Deny'][statement['Action']]['Resources'] = [statement['Resource']]  # Make sure that resources are always arrays
                 if 'Condition' in statement:
@@ -653,54 +522,31 @@
             if 'NotAction' in statement and isinstance(statement['NotAction'], list):  # NotAction is reverse, so allowing a NotAction is denying that action basically
                 statement['NotAction'] = list(set(statement['NotAction']))  # Remove duplicates to stop the circular reference JSON error
                 for not_action in statement['NotAction']:
-<<<<<<< HEAD
-                    if not_action in user['Permissions']['Allow']:
-                        if isinstance(statement['Resource'], list):
-                            user['Permissions']['Allow'][not_action] += statement['Resource']
-=======
                     if '!{}'.format(not_action) in user['Permissions']['Deny']:
-                        if type(statement['Resource']) is list:
+                        if isinstance(statement['Resource'], list):
                             user['Permissions']['Deny']['!{}'.format(not_action)]['Resources'] += statement['Resource']
->>>>>>> eda11aeb
                         else:
                             user['Permissions']['Deny']['!{}'.format(not_action)]['Resources'].append(statement['Resource'])
                     else:
-<<<<<<< HEAD
-                        if isinstance(statement['Resource'], list):
-                            user['Permissions']['Allow'][not_action] = statement['Resource']
-=======
                         user['Permissions']['Deny']['!{}'.format(not_action)] = {'Resources': [], 'Conditions': []}
-                        if type(statement['Resource']) is list:
+                        if isinstance(statement['Resource'], list):
                             user['Permissions']['Deny']['!{}'.format(not_action)]['Resources'] = statement['Resource']
->>>>>>> eda11aeb
                         else:
                             user['Permissions']['Deny']['!{}'.format(not_action)]['Resources'] = [statement['Resource']]
                     if 'Condition' in statement:
                         user['Permissions']['Deny']['!{}'.format(not_action)]['Conditions'].append(statement['Condition'])
                     user['Permissions']['Deny']['!{}'.format(not_action)]['Resources'] = list(set(user['Permissions']['Deny']['!{}'.format(not_action)]['Resources']))  # Remove duplicate resources
 
-<<<<<<< HEAD
             elif 'NotAction' in statement and isinstance(statement['NotAction'], str):
-                if statement['NotAction'] in user['Permissions']['Allow']:
-                    if isinstance(statement['Resource'], list):
-                        user['Permissions']['Allow'][statement['NotAction']] += statement['Resource']
-=======
-            elif 'NotAction' in statement and type(statement['NotAction']) is str:
                 if '!{}'.format(statement['NotAction']) in user['Permissions']['Deny']:
-                    if type(statement['Resource']) is list:
+                    if isinstance(statement['Resource'], list):
                         user['Permissions']['Deny']['!{}'.format(statement['NotAction'])]['Resources'] += statement['Resource']
->>>>>>> eda11aeb
                     else:
                         user['Permissions']['Deny']['!{}'.format(statement['NotAction'])]['Resources'].append(statement['Resource'])
                 else:
-<<<<<<< HEAD
-                    if isinstance(statement['Resource'], list):
-                        user['Permissions']['Allow'][statement['NotAction']] = statement['Resource']
-=======
                     user['Permissions']['Deny']['!{}'.format(statement['NotAction'])] = {'Resources': [], 'Conditions': []}
-                    if type(statement['Resource']) is list:
+                    if isinstance(statement['Resource'], list):
                         user['Permissions']['Deny']['!{}'.format(statement['NotAction'])]['Resources'] = statement['Resource']
->>>>>>> eda11aeb
                     else:
                         user['Permissions']['Deny']['!{}'.format(statement['NotAction'])]['Resources'] = [statement['Resource']]  # Make sure that resources are always arrays
                 if 'Condition' in statement:
