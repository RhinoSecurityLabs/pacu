#!/usr/bin/env python3
import copy
import importlib
import json
import os
import random
import re
import shlex
import subprocess
import sys
import time
import traceback
import argparse
import uuid
from pathlib import Path
from typing import List, Optional, Any, Dict, Union, Tuple

from pacu.core import lib
from pacu.core.lib import session_dir
from datetime import datetime

try:
    import requests
    import boto3
    import botocore
    import botocore.config
    import botocore.session
    import botocore.exceptions
    import urllib.parse

    from pacu import settings

    from pacu.core.models import AWSKey, PacuSession, migrations
    from pacu.setup_database import setup_database_if_not_present
    from sqlalchemy import exc, orm  # type: ignore
    from pacu.utils import get_database_connection, set_sigint_handler
except ModuleNotFoundError:
    exception_type, exception_value, tb = sys.exc_info()
    print('Traceback (most recent call last):\n{}{}: {}\n'.format(''.join(traceback.format_tb(tb)), str(exception_type), str(exception_value)))
    print('Pacu was not able to start because a required Python package was not found.\nRun `sh install.sh` to check and install Pacu\'s Python requirements.')
    sys.exit(1)


def load_categories() -> set:
    categories = set()
    current_directory = os.getcwd()
    for root, directories, files in os.walk(Path(__file__).parent/'modules'):
        modules_directory_path = os.path.realpath(Path(__file__).parent/'modules')
        specific_module_directory = os.path.realpath(root)

        # Skip any directories inside module directories.
        if os.path.dirname(specific_module_directory) != modules_directory_path:
            continue
        # Skip the root directory.
        elif modules_directory_path == specific_module_directory:
            continue

        module_name = os.path.basename(root)

        for file in files:
            if file == 'main.py':
                # Make sure the format is correct
                module_path = str(Path('pacu/modules')/module_name/'main').replace('/', '.').replace('\\', '.')
                # Import the help function from the module
                module = __import__(module_path, globals(), locals(), ['module_info'], 0)
                importlib.reload(module)
                categories.add(module.module_info['category'])
    return categories


def display_pacu_help():
    print("""
    Pacu - https://github.com/RhinoSecurityLabs/pacu
    Written and researched by Spencer Gietzen of Rhino Security Labs - https://rhinosecuritylabs.com/

    This was built as a modular, open source tool to assist in penetration testing an AWS environment.
    For usage and developer documentation, please visit the GitHub page.

    Modules that have pre-requisites will have those listed in that modules help info, but if it is
    executed before its pre-reqs have been filled, it will prompt you to run that module then continue
    once that is finished, so you have the necessary data for the module you want to run.

    Pacu command info:
        list/ls                             List all modules
        load_commands_file <file>           Load an existing file with list of commands to execute
        search [cat[egory]] <search term>   Search the list of available modules by name or category
        help                                Display this page of information
        help <module name>                  Display information about a module
        whoami                              Display information regarding to the active access keys
        data                                Display all data that is stored in this session. Only fields
                                              with values will be displayed
        data <service> [<sub-service>]      Display all data for a specified service in this session
        services                            Display a list of services that have collected data in the
                                              current session to use with the "data" command
        regions                             Display a list of all valid AWS regions
        update_regions                      Run a script to update the regions database to the newest
                                              version
        set_regions <region> [<region>...]  Set the default regions for this session. These space-separated
                                              regions will be used for modules where regions are required,
                                              but not supplied by the user. The default set of regions is
                                              every supported region for the service. Supply "all" to this
                                              command to reset the region set to the default of all
                                              supported regions
        set_ua_suffix [<suffix>]            Set the user agent suffix for this session. The suffix will be
                                              appended to the user agent for all API calls. If no suffix is
                                              supplied a UUID-based suffix will be generated.
        unset_ua_suffix                     Remove the user agent suffix for this session.
        run/exec <module name>              Execute a module
        set_keys                            Add a set of AWS keys to the session and set them as the
                                              default
        swap_keys                           Change the currently active AWS key to another key that has
                                              previously been set for this session
        import_keys <profile name>|--all    Import AWS keys from the AWS CLI credentials file (located
                                              at ~/.aws/credentials) to the current sessions database.
                                              Enter the name of a profile you would like to import or
                                              supply --all to import all the credentials in the file.
        assume_role <role arn>              Call AssumeRole on the specified role from the current
                                              credentials, add the resulting temporary keys to the Pacu
                                              key database and start using these new credentials.
        export_keys                         Export the active credentials to a profile in the AWS CLI
                                              credentials file (~/.aws/credentials)
        sessions/list_sessions              List all sessions in the Pacu database
        swap_session <session name>         Change the active Pacu session to another one in the database
        delete_session                      Delete a Pacu session from the database. Note that the output
                                              folder for that session will not be deleted

        exit/quit                           Exit Pacu

    Other command info:
        aws <command>                       Run an AWS CLI command directly. Note: If Pacu detects "aws"
                                              as the first word of the command, the whole command will
                                              instead be run in a shell so that you can use the AWS CLI
                                              from within Pacu. Due to the command running in a shell,
                                              this enables you to pipe output where needed. An example
                                              would be to run an AWS CLI command and pipe it into "jq"
                                              to parse the data returned. Warning: The AWS CLI's
                                              authentication is not related to Pacu. Be careful to
                                              ensure that you are using the keys you want when using
                                              the AWS CLI. It is suggested to use AWS CLI profiles
                                              to solve this problem
        console/open_console                Generate a URL that will log the current user/role in to
                                              the AWS web console
    """)


def import_module_by_name(module_name: str, include: List[str] = []) -> Any:  # TODO: define module type
    file_path = str(Path(__file__).parent/'modules'/module_name/'main.py')
    if os.path.exists(file_path):
        import_path = str(Path('pacu/modules')/module_name/'main').replace('/', '.').replace('\\', '.')
        module = __import__(import_path, globals(), locals(), include, 0)
        importlib.reload(module)
        return module
    return None


def get_data_from_traceback(tb) -> Tuple[Optional[PacuSession], List[str], List[str]]:
    session = None
    global_data_in_all_frames = list()
    local_data_in_all_frames = list()

    for frame, line_number in traceback.walk_tb(tb):
        global_data_in_all_frames.append(str(frame.f_globals))
        local_data_in_all_frames.append(str(frame.f_locals))

        # Save the most recent PacuSession called "session", working backwards.
        if session is None:
            session = frame.f_locals.get('session', None)
            if not isinstance(session, PacuSession):
                session = None

    return session, global_data_in_all_frames, local_data_in_all_frames


class Main:
    COMMANDS = [
        'aws', 'data', 'exec', 'exit', 'help', 'import_keys', 'assume_role', 'list', 'load_commands_file',
        'ls', 'quit', 'regions', 'run', 'search', 'services', 'set_keys', 'set_regions',
        'swap_keys', 'update_regions', 'set_ua_suffix', 'unset_ua_suffix', 'whoami', 'swap_session', 'sessions',
        'list_sessions', 'delete_session', 'export_keys', 'open_console', 'console'
    ]

    def __init__(self):
        # NOTE: self.database is the sqlalchemy session since 'session' is reserved for PacuSession objects.
        self.database: orm.session.Session = None
        self.running_module_names: List[str] = []
        self.CATEGORIES: set = load_categories()

        # Hack so we can use session names without passing around Main.
        lib.get_active_session = self.get_active_session

    # Utility methods
    def log_error(self, text, exception_info=None, session=None, local_data=None, global_data=None) -> None:
        """ Write an error to the file at log_file_path, or a default log file
        if no path is supplied. If a session is supplied, its name will be used
        to determine which session directory to add the error file to. """

        timestamp = time.strftime('%F %T', time.gmtime())

        if session:
            session_tag = '({})'.format(session.name)
        else:
            session_tag = '<No Session>'

        try:
            if session:
                log_file_path = '{}/error_log.txt'.format(session_dir())
            else:
                log_file_path = '{}/global_error_log.txt'.format(session_dir())

            print('\n[{}] Pacu encountered an error while running the previous command. Check {} for technical '
                  'details. [LOG LEVEL: {}]\n\n    {}\n'.format(timestamp, log_file_path,
                                                                settings.ERROR_LOG_VERBOSITY.upper(), exception_info))

            log_file_directory = os.path.dirname(log_file_path)
            if log_file_directory and not os.path.exists(log_file_directory):
                os.makedirs(log_file_directory)

            formatted_text = '[{}] {}: {}'.format(timestamp, session_tag, text)

            if settings.ERROR_LOG_VERBOSITY.lower() in ('low', 'high', 'extreme'):
                if session:
                    session_data = session.get_all_fields_as_dict()
                    # Empty values are not valid keys, and that info should be
                    # preserved by checking for falsiness here.
                    if session_data.get('secret_access_key'):
                        session_data['secret_access_key'] = '****** (Censored)'

                    formatted_text += 'SESSION DATA:\n    {}\n'.format(
                        json.dumps(
                            session_data,
                            indent=4,
                            default=str
                        )
                    )

            if settings.ERROR_LOG_VERBOSITY.lower() == 'high':
                if local_data is not None and global_data is not None:
                    formatted_text += '\nLAST TWO FRAMES LOCALS DATA:\n    {}\n'.format('\n\n    '.join(local_data[:2]))
                    formatted_text += '\nLAST TWO FRAMES GLOBALS DATA:\n    {}\n'.format('\n\n    '.join(global_data[:2]))

            elif settings.ERROR_LOG_VERBOSITY.lower() == 'extreme':
                if local_data is not None and global_data is not None:
                    formatted_text += '\nALL LOCALS DATA:\n    {}\n'.format('\n\n    '.join(local_data))
                    formatted_text += '\nALL GLOBALS DATA:\n    {}\n'.format('\n\n    '.join(global_data))

            formatted_text += '\n'

            with open(log_file_path, 'a+') as log_file:
                log_file.write(formatted_text)

        except Exception as error:
            print('Error while saving exception information. This means the exception was not added to any error log '
                  'and should most likely be provided to the developers.\n    Exception raised: {}'.format(str(error)))
            raise

    # @message: String - message to print and/or write to file
    # @output: String - where to output the message: both, file, or screen
    # @output_type: String - format for message when written to file: plain or xml
    # @is_cmd: boolean - Is the log the initial command that was run (True) or output (False)? Devs won't touch this most likely
    def print(self, message: Union[dict, list, str, Exception] = '', output='both', output_type='plain', is_cmd=False, session_name='') -> bool:
        session = self.get_active_session()

        if session_name == '':
            session_name = session.name

        # Indent output from a command
        if is_cmd is False:
            # Add some recursion here to go through the entire dict for
            # 'SecretAccessKey'. This is to not print the full secret access
            # key into the logs, although this should get most cases currently.
            if isinstance(message, dict):
                if 'SecretAccessKey' in message:
                    message = copy.deepcopy(message)
                    truncated_key = message['SecretAccessKey'][0:int(len(message['SecretAccessKey']) / 2)]
                    message['SecretAccessKey'] = '{}{}'.format(truncated_key, '*' * int(len(message['SecretAccessKey']) / 2))
                message = json.dumps(message, indent=2, default=str)
            elif isinstance(message, list):
                message = json.dumps(message, indent=2, default=str)

        # The next section prepends the running module's name in square
        # brackets in front of the first line in the message containing
        # non-whitespace characters.
        if len(self.running_module_names) > 0 and isinstance(message, str):
            split_message = message.split('\n')
            for index, fragment in enumerate(split_message):
                if re.sub(r'\s', '', fragment):
                    split_message[index] = '[{}] {}'.format(self.running_module_names[-1], fragment)
                    break
            message = '\n'.join(split_message)

        if output == 'both' or output == 'file':
            if output_type == 'plain':
                with open(f'{session_dir()}/cmd_log.txt', 'a+') as text_file:
                    text_file.write('{}\n'.format(message))
            elif output_type == 'xml':
                # TODO: Implement actual XML output
                with open(f'{session_dir()}/cmd_log.xml', 'a+') as xml_file:
                    xml_file.write('{}\n'.format(message))
                pass
            else:
                print('  Unrecognized output type: {}'.format(output_type))

        if output == 'both' or output == 'screen':
            print(message)

        return True

    # @message: String - input question to ask and/or write to file
    # @output: String - where to output the message: both or screen (can't write a question to a file only)
    # @output_type: String - format for message when written to file: plain or xml
    def input(self, message, output='both', output_type='plain', session_name='') -> str:
        session = self.get_active_session()

        if session_name == '':
            session_name = session.name

        if len(self.running_module_names) > 0 and isinstance(message, str):
            split_message = message.split('\n')
            for index, fragment in enumerate(split_message):
                if re.sub(r'\s', '', fragment):
                    split_message[index] = '[{}] {}'.format(self.running_module_names[-1], fragment)
                    break
            message = '\n'.join(split_message)

        res = input(message)
        if output == 'both':
            if output_type == 'plain':
                with open(f'{session_dir()}/cmd_log.txt', 'a+') as file:
                    file.write('{} {}\n'.format(message, res))
            elif output_type == 'xml':
                # TODO: Implement actual XML output
                # now = time.time()
                with open(f'{session_dir}/cmd_log.xml', 'a+') as file:
                    file.write('{} {}\n'.format(message, res))
            else:
                print('  Unrecognized output type: {}'.format(output_type))
        return res

    def validate_region(self, region) -> bool:
        if region in self.get_regions('All'):
            return True
        return False

    def get_regions(self, service, check_session=True) -> List[Optional[str]]:
        session = self.get_active_session()

        service = service.lower()

        with open(Path(__file__).parent/'modules/service_regions.json', 'r') as regions_file:
            regions = json.load(regions_file)

        # TODO: Add an option for GovCloud regions

        if service == 'all':
            valid_regions = regions['all']
            if 'local' in valid_regions:
                valid_regions.remove('local')
            if 'af-south-1' in valid_regions:
                valid_regions.remove('af-south-1')  # Doesn't work currently
            if 'ap-east-1' in valid_regions:
                valid_regions.remove('ap-east-1')
            if 'eu-south-1' in valid_regions:
                valid_regions.remove('eu-south-1')
            if 'me-south-1' in valid_regions:
                valid_regions.remove('me-south-1')
        if type(regions[service]) == dict and regions[service].get('endpoints'):
            if 'aws-global' in regions[service]['endpoints']:
                return [None]
            if 'all' in session.session_regions:
                valid_regions = list(regions[service]['endpoints'].keys())
                if 'local' in valid_regions:
                    valid_regions.remove('local')
                if 'af-south-1' in valid_regions:
                    valid_regions.remove('af-south-1')
                if 'ap-east-1' in valid_regions:
                    valid_regions.remove('ap-east-1')
                if 'eu-south-1' in valid_regions:
                    valid_regions.remove('eu-south-1')
                if 'me-south-1' in valid_regions:
                    valid_regions.remove('me-south-1')
                return valid_regions
            else:
                valid_regions = list(regions[service]['endpoints'].keys())
                if 'local' in valid_regions:
                    valid_regions.remove('local')
                if 'af-south-1' in valid_regions:
                    valid_regions.remove('af-south-1')
                if 'ap-east-1' in valid_regions:
                    valid_regions.remove('ap-east-1')
                if 'eu-south-1' in valid_regions:
                    valid_regions.remove('eu-south-1')
                if 'me-south-1' in valid_regions:
                    valid_regions.remove('me-south-1')
                if check_session is True:
                    return [region for region in valid_regions if region in session.session_regions]
                else:
                    return valid_regions
        else:
            if 'aws-global' in regions[service]:
                return [None]
            if 'all' in session.session_regions:
                valid_regions = regions[service]
                if 'local' in valid_regions:
                    valid_regions.remove('local')
                if 'af-south-1' in valid_regions:
                    valid_regions.remove('af-south-1')
                if 'ap-east-1' in valid_regions:
                    valid_regions.remove('ap-east-1')
                if 'eu-south-1' in valid_regions:
                    valid_regions.remove('eu-south-1')
                if 'me-south-1' in valid_regions:
                    valid_regions.remove('me-south-1')
                return valid_regions
            else:
                valid_regions = regions[service]
                if 'local' in valid_regions:
                    valid_regions.remove('local')
                if 'af-south-1' in valid_regions:
                    valid_regions.remove('af-south-1')
                if 'ap-east-1' in valid_regions:
                    valid_regions.remove('ap-east-1')
                if 'eu-south-1' in valid_regions:
                    valid_regions.remove('eu-south-1')
                if 'me-south-1' in valid_regions:
                    valid_regions.remove('me-south-1')
                if check_session is True:
                    return [region for region in valid_regions if region in session.session_regions]
                else:
                    return valid_regions

    def display_all_regions(self):
        for region in sorted(self.get_regions('all')):
            print('  {}'.format(region))

    # @data: list
    # @module: string
    # @args: string
    def fetch_data(self, data: List[str], module: str, args: str, force=False) -> bool:
        session = self.get_active_session()

        if data is None:
            current = None
        else:
            current = getattr(session, data[0], None)
            for item in data[1:]:
                if current is not None and item in current:
                    current = current[item]
                else:
                    current = None
                    break

        if current is None or current == '' or current == [] or current == {} or current is False:
            if force is False:
                run_prereq = self.input('Data ({}) not found, run module "{}" to fetch it? (y/n) '.format(' > '.join(data), module), session_name=session.name)
            else:
                run_prereq = 'y'
            if run_prereq == 'n':
                return False

            if args:
                self.exec_module(['exec', module] + args.split(' '))
            else:
                self.exec_module(['exec', module])
        return True

    def check_for_updates(self):
        TIME_FORMAT = '%Y-%m-%d'
        UPDATE_CYCLE = 7  # Days
        UPDATE_INFO_PATH = lib.home_dir()/'update_info.json'
        LAST_UPDATE_PATH = lib.pacu_dir()/'last_update.txt'
        UPDATE_MSG = '''Pacu has a new version available! Clone it from GitHub to receive the updates.
        git clone https://github.com/RhinoSecurityLabs/pacu.git'''

        with open(LAST_UPDATE_PATH, 'r') as f:
            local_last_update = f.read().rstrip()

        datetime_now = datetime.now()
        datetime_local = datetime.strptime(local_last_update, TIME_FORMAT)

        datetime_last_check = datetime.min
        latest_cached = datetime.min

        # update_info.json structure:
        # { 'last_check':'YYYY-MM-DD', 'latest_cached':'YYYY-MM-DD'}
        # Create a update_info.json if not exist
        update_info = {}
        if os.path.isfile(UPDATE_INFO_PATH):
            with open(UPDATE_INFO_PATH, 'r') as f:
                update_info = json.load(f)
                datetime_last_check = datetime.strptime(update_info['last_check'], TIME_FORMAT)
                latest_cached = datetime.strptime(update_info['latest_cached'], TIME_FORMAT)

        # Check upstream
        if (datetime_now - datetime_last_check).days >= UPDATE_CYCLE:
            latest_update = requests.get(
                'https://raw.githubusercontent.com/RhinoSecurityLabs/pacu/master/pacu/last_update.txt').text.rstrip()
            latest = datetime.strptime(latest_update, TIME_FORMAT)

            update_info['latest_cached'] = latest.strftime(TIME_FORMAT)
            update_info['last_check'] = datetime_now.strftime(TIME_FORMAT)
            with open(UPDATE_INFO_PATH, 'w') as f:
                json.dump(update_info, f)

            if datetime_local < latest:
                print(UPDATE_MSG)
                return True
        # Local check
        elif datetime_local < latest_cached:
            print(datetime_local, latest_cached)
            print(UPDATE_MSG)
            return True
        return False

    def key_info(self, alias='') -> Union[Dict[str, Any], bool]:
        """ Return the set of information stored in the session's active key
        or the session's key with a specified alias, as a dictionary. """
        session = self.get_active_session()

        if alias == '':
            alias = session.key_alias

        aws_key = self.get_aws_key_by_alias(alias)

        if aws_key is not None:
            return aws_key.get_fields_as_camel_case_dictionary()
        else:
            return False

    def print_key_info(self):
        self.print(self.key_info())

    def print_all_service_data(self, command):
        session = self.get_active_session()
        services = session.get_all_aws_data_fields_as_dict()
        for service in services.keys():
            print('  {}'.format(service))

    def install_dependencies(self, external_dependencies) -> bool:
        if len(external_dependencies) < 1:
            return True
        answer = self.input('This module requires external dependencies: {}\n\nInstall them now? (y/n) '.format(external_dependencies))
        if answer == 'n':
            self.print('Not installing dependencies, exiting...')
            return False
        self.print('\nInstalling {} total dependencies...'.format(len(external_dependencies)))
        for dependency in external_dependencies:
            split = dependency.split('/')
            name = split[-1]
            if name.split('.')[-1] == 'git':
                name = name.split('.')[0]
                author = split[-2]
                dir = session_dir()/'dependencies'/author/name
                if dir.exists():
                    self.print('  Dependency {}/{} already installed.'.format(author, name))
                else:
                    try:
                        self.print('  Installing dependency {}/{} from {}...'.format(author, name, dependency))
                        subprocess.run(['git', 'clone', dependency, dir])
                    except subprocess.CalledProcessError as error:
                        self.print('{} failed, view the error below. If you are unsure, some potential causes are '
                                   'that you are missing "git" on your command line, your git credentials are not '
                                   'properly set, or the GitHub link does not exist.'.format(error.cmd))
                        self.print('    stdout: {}\nstderr: {}'.format(error.cmd, error.stderr))
                        self.print('  Exiting module...')
                        return False
            else:
                dir = session_dir()/'dependencies'/name
                if dir.exists():
                    self.print('  Dependency {} already installed.'.format(name))
                else:
                    try:
                        self.print('  Installing dependency {}...'.format(name))
                        r = requests.get(dependency, stream=True)
                        if r.status_code == 404:
                            raise Exception('File not found.')
                        with open(dir, 'wb') as f:
                            for chunk in r.iter_content(chunk_size=1024):
                                if chunk:
                                    f.write(chunk)
                    except Exception as error:
                        self.print('    Downloading {} has failed, view the error below.'.format(dependency))
                        self.print(error)
                        self.print('  Exiting module...')

                        return False
        self.print('Dependencies finished installing.')
        return True

    def get_active_session(self) -> PacuSession:
        """ A wrapper for PacuSession.get_active_session, removing the need to
        import the PacuSession model. """
        return PacuSession.get_active_session(self.database)

    def get_aws_key_by_alias(self, alias: str) -> AWSKey:
        """ Return an AWSKey with the supplied alias that is assigned to the
        currently active PacuSession from the database, or None if no AWSKey
        with the supplied alias exists. If more than one key with the alias
        exists for the active session, an exception will be raised. """
        session = self.get_active_session()
        key = self.database.query(AWSKey) \
            .filter(AWSKey.session_id == session.id) \
            .filter(AWSKey.key_alias == alias) \
            .scalar()
        return key

    def get_aws_key_by_alias_from_db(self, alias: str) -> AWSKey:
        """ Return an AWSKey with the supplied alias that is assigned to the
         PacuSession from the database, or None if no AWSKey
        with the supplied alias exists. If more than one key with the alias
        exists for the active session, an exception will be raised. """
        # session = self.get_active_session()
        key = self.database.query(AWSKey) \
            .filter(AWSKey.key_alias == alias) \
            .scalar()
        return key

    # Pacu commands and execution

    def parse_command(self, command):
        command = command.strip()

        if command.split(' ')[0] == 'aws':
            # command_lowercase = command.lower()
            command_splitted = command.split(' ')
            if '--profile' in command_splitted or '--p' in command_splitted:
                # user sets profile, so we don't use our pacu keys
                self.run_aws_cli_command(command)
            else:
                session_dir = lib.session_dir()
                active_session = self.get_active_session()
                if active_session.access_key_id and active_session.secret_access_key:
                    credentials_file_name = '{}/credentials.tmp'.format(session_dir)
                    config_file_name = '{}/config.tmp'.format(session_dir)
                    fd_credentials = open(credentials_file_name, 'w')
                    fd_config = open(config_file_name, 'w')
                    fd_credentials.write('[default]\n')
                    fd_credentials.write('aws_access_key_id = %s\n' % active_session.access_key_id)
                    fd_credentials.write('aws_secret_access_key = %s\n' % active_session.secret_access_key)
                    if active_session.session_token:
                        fd_credentials.write('aws_session_token = %s\n' % active_session.session_token)
                    # if region only one, then use it as a default region
                    # else left it empty, so user should use --region manually
                    regions = self.get_regions('all')
                    if len(regions) == 1:
                        fd_credentials.write('region=%s' % regions[0])
                    if len(regions) == 1:
                        fd_config.write('[default]\n')
                        fd_config.write('region=%s' % regions[0])
                    fd_credentials.close()
                    fd_config.close()
                    command_with_new_env = 'AWS_SHARED_CREDENTIALS_FILE=%s AWS_CONFIG_FILE=%s %s' % (credentials_file_name, config_file_name, command)
                    self.run_aws_cli_command(command_with_new_env)
                    os.remove(credentials_file_name)
                    os.remove(config_file_name)
                else:
                    raise UserWarning(''' You didn\'t set Keys and didn\'t set --profile argument. If you want to use default system aws credentials,
                     use --profile arg. For example: aws --profile default. In another case - set default keys in session.''')
            return

        try:
            command = shlex.split(command)
        except ValueError:
            self.print('  Error: Unbalanced quotes in command')
            return

        if not command or command[0] == '':
            return
        elif command[0] == 'data':
            self.parse_data_command(command)
        elif command[0] == 'sessions' or command[0] == 'list_sessions':
            self.list_sessions()
        elif command[0] == 'swap_session':
            self.check_sessions(command)
        elif command[0] == 'delete_session':
            self.delete_session()
        elif command[0] == 'export_keys':
            self.export_keys(command)
        elif command[0] == 'help':
            self.parse_help_command(command)
        elif command[0] == 'console' or command[0] == 'open_console':
            self.print_web_console_url()
        elif command[0] == 'import_keys':
            self.parse_awscli_keys_import(command)
        elif command[0] == 'assume_role':
            self.assume_role(command[1])
        elif command[0] == 'list' or command[0] == 'ls':
            self.parse_list_command(command)
        elif command[0] == 'load_commands_file':
            self.parse_commands_from_file(command)
        elif command[0] == 'regions':
            self.display_all_regions()
        elif command[0] == 'run' or command[0] == 'exec':
            self.print_user_agent_suffix()
            self.parse_exec_module_command(command)
        elif command[0] == 'search':
            self.parse_search_command(command)
        elif command[0] == 'services':
            self.print_all_service_data(command)
        elif command[0] == 'set_keys':
            self.set_keys()
        elif command[0] == 'set_regions':
            self.parse_set_regions_command(command)
        elif command[0] == 'swap_keys':
            try:
                self.swap_keys(command[1])
            except IndexError:
                self.swap_keys()
        elif command[0] == 'update_regions':
            self.update_regions()
        elif command[0] == 'set_ua_suffix':
            self.parse_set_ua_suffix_command(command)
        elif command[0] == 'unset_ua_suffix':
            self.unset_user_agent_suffix()
        elif command[0] == 'whoami':
            self.print_key_info()
        elif command[0] == 'exit' or command[0] == 'quit':
            self.exit()
        else:
            print('  Error: Unrecognized command')
        return

    def parse_commands_from_file(self, command):
        if len(command) == 1:
            self.display_command_help('load_commands_file')
            return

        commands_file = command[1]

        if not os.path.isfile(commands_file):
            self.display_command_help('load_commands_file')
            return

        with open(commands_file, 'r+') as f:
            commands = f.readlines()
            for command in commands:
                print("Executing command: {} ...".format(command))
                command_without_space = command.strip()
                if command_without_space:
                    self.parse_command(command_without_space)

    def parse_awscli_keys_import(self, command):
        if len(command) == 1:
            self.display_command_help('import_keys')
            return

        boto3_session = boto3.session.Session()

        if command[1] == '--all':
            profiles = boto3_session.available_profiles
            for profile_name in profiles:
                self.import_awscli_key(profile_name)
            return

        self.import_awscli_key(command[1])

    def import_awscli_key(self, profile_name: str) -> None:
        try:
            boto3_session = boto3.session.Session(profile_name=profile_name)
            creds = boto3_session.get_credentials()
            self.set_keys(key_alias='imported-{}'.format(profile_name), access_key_id=creds.access_key, secret_access_key=creds.secret_key,
                          session_token=creds.token)
            self.print('  Imported keys as "imported-{}"'.format(profile_name))
        except botocore.exceptions.ProfileNotFound:
            self.print('\n  Did not find the AWS CLI profile: {}\n'.format(profile_name))
            boto3_session = boto3.session.Session()
            print('  Profiles that are available:\n    {}\n'.format('\n    '.join(boto3_session.available_profiles)))

    def run_aws_cli_command(self, command: List[str]) -> None:
        try:
            result = subprocess.check_output(command, shell=True, stderr=subprocess.STDOUT).decode('utf-8')
        except subprocess.CalledProcessError as error:
            result = error.output.decode('utf-8')

        self.print(result)

    def parse_data_command(self, command: List[str]) -> None:
        session = self.get_active_session()

        if len(command) == 1:
            self.print('\nSession data:')
            session.print_all_data_in_session()
        else:
            self.print(self._parse_data_command(command, session))

    def _parse_data_command(self, command: List[str], session: PacuSession) -> str:
        service = command[1].upper()
        service_map = dict([(key.upper(), key) for key in session.aws_data_field_names])
        name = service_map.get(service.upper())

        if not name or name not in session.aws_data_field_names:
            return '  Service not found. Please use the service name below.\n' + \
                   '\t'.join(list(session.aws_data_field_names))
        service_data = getattr(session, name)
        if not service_data:
            return '  No data found.'
        elif len(command) == 3:
            return self._parse_data_command_sub_service(service_data, command[2])
        else:
            return json.dumps(service_data, indent=2, sort_keys=True, default=str)

    def _parse_data_command_sub_service(self, service_data: dict, sub_service: str) -> str:
        sub_service_map = dict([(key.upper(), key) for key in service_data.keys()])
        name = sub_service_map.get(sub_service.upper())

        if not name or name not in service_data.keys():
            return '  Sub-service not found. Please use the sub-service name below.\n' + \
                   '\t'.join(service_data.keys())
        elif not service_data[name]:
            return '  No data found.'
        else:
            return json.dumps(service_data[name], indent=2, sort_keys=True, default=str)

    def parse_set_regions_command(self, command):
        session = self.get_active_session()

        if len(command) > 1:
            for region in command[1:]:
                if region.lower() == 'all':
                    session.update(self.database, session_regions=['all'])
                    print('  The region set for this session has been reset to the default of all supported regions.')
                    return
                if self.validate_region(region) is False:
                    print('  {} is not a valid region.\n  Session regions not changed.'.format(region))
                    return
            session.update(self.database, session_regions=command[1:])
            print('  Session regions changed: {}'.format(session.session_regions))
        else:
            print('  Error: set_regions requires either "all" or at least one region to be specified. Try the "regions" command to view all regions.')

    def parse_help_command(self, command: List[str]) -> None:
        if len(command) <= 1:
            display_pacu_help()
        elif len(command) > 1 and command[1] in self.COMMANDS:
            self.display_command_help(command[1])
        else:
            self.display_module_help(command[1])

    def parse_list_command(self, command):

        if len(command) == 1:
            self.list_modules('')

        elif len(command) == 2:
            if command[1] in ('cat', 'category', 'categories'):
                print("[Categories]:")
                for category in self.CATEGORIES:
                    print('    {}'.format(category))

        # list cat/category <cat_name>
        elif len(command) == 3:
            if command[1] in ('cat', 'category'):
                self.list_modules(command[2], by_category=True)

    def parse_exec_module_command(self, command: List[str]) -> None:
        if len(command) > 1:
            self.exec_module(command)
        else:
            print('The {} command requires a module name. Try using the module search function.'.format(command))

    def parse_search_command(self, command: List[str]) -> None:
        if len(command) == 1:
            self.list_modules('')
        elif len(command) == 2:
            self.list_modules(command[1])
        elif len(command) >= 3:
            if command[1] in ('cat', 'category'):
                self.list_modules(command[2], by_category=True)

    def parse_set_ua_suffix_command(self, command: List[str]) -> None:
        if len(command) == 1:
            user_agent_suffix = f"Pacu-Session-{uuid.uuid4()}"
        elif len(command) == 2:
            user_agent_suffix = command[1]
        self.set_user_agent_suffix(user_agent_suffix)
        self.print_user_agent_suffix()

    def set_user_agent_suffix(self, user_agent_suffix: str) -> None:
        self.get_active_session().update(self.database, user_agent_suffix=user_agent_suffix)

    def unset_user_agent_suffix(self) -> None:
        self.get_active_session().update(self.database, user_agent_suffix=None)

    def print_user_agent_suffix(self) -> None:
        user_agent_suffix = self.get_active_session().user_agent_suffix
        if user_agent_suffix is not None:
            print(f"Using user agent suffix {user_agent_suffix}")

    def update_regions(self) -> None:
        py_executable = sys.executable
        # Update botocore to fetch the latest version of the AWS region_list

        cmd = [py_executable, '-m', 'pip', 'install', '--upgrade', 'botocore']
        try:
            self.print('  Fetching latest botocore...\n')
            subprocess.run(cmd, check=True)
        except subprocess.CalledProcessError as e:
            self.print('"{}" returned {}'.format(' '.join(cmd), e.returncode))
            pip = self.input('Could not use pip3 or pip to update botocore to the latest version. Enter the name of '
                             'your pip binary to continue: ').strip()
            subprocess.run(['{}'.format(pip), 'install', '--upgrade', 'botocore'])

        path = ''

        try:
            self.print('  Using pip3 to locate botocore...\n')
            output = subprocess.check_output('{} -m pip show botocore'.format(py_executable), shell=True)
        except subprocess.CalledProcessError as e:
            self.print('Cmd: "{}" returned {}'.format(' '.join(cmd), e.returncode))
            path = self.input('Could not use pip to determine botocore\'s location. Enter the path to your Python '
                              '"dist-packages" folder (example: /usr/local/bin/python3.6/lib/dist-packages): ').strip()

        if path == '':
            # Account for Windows \r and \\ in file path (Windows)
            rows = output.decode('utf-8').replace('\r', '').replace('\\\\', '/').split('\n')
            for row in rows:
                if row.startswith('Location: '):
                    path = row.split('Location: ')[1]

        with open('{}/botocore/data/endpoints.json'.format(path), 'r+') as regions_file:
            endpoints = json.load(regions_file)

        for partition in endpoints['partitions']:
            if partition['partition'] == 'aws':
                regions: Dict[str, Any] = dict()
                regions['all'] = list(partition['regions'].keys())
                for service in partition['services']:
                    # fips regions are an alternate endpoint for already existing regions, to prevent duplicates we'll
                    # filter these out for now.
                    regions[service] = {'endpoints': {}}
                    for region in filter(lambda r: 'fips' not in r, partition['services'][service]['endpoints'].keys()):
                        regions[service]['endpoints'][region] = partition['services'][service]['endpoints'][region]

        with open(Path(__file__).parent/'modules/service_regions.json', 'w+') as services_file:
            json.dump(regions, services_file, default=str, sort_keys=True)

        self.print('  Region list updated to the latest version!')

    def print_web_console_url(self) -> None:
        active_session = self.get_active_session()

        if active_session.key_alias is None:
            print('  No keys have been set. Not generating the URL.')
            return
        if not active_session.access_key_id:
            print('  No access key has been set. Not generating the URL.')
            return
        if not active_session.secret_access_key:
            print('  No secret key has been set. Not generating the URL.')
            return

        sts = self.get_boto3_client('sts')

        if active_session.session_token:
            # Roles can't use get_federation_token
            res = {
                'Credentials': {
                    'AccessKeyId': active_session.access_key_id,
                    'SecretAccessKey': active_session.secret_access_key,
                    'SessionToken': active_session.session_token
                }
            }
        else:
            res = sts.get_federation_token(  # type: ignore[attr-defined]
                Name=active_session.key_alias,
                Policy=json.dumps({
                    'Version': '2012-10-17',
                    'Statement': [
                        {
                            'Effect': 'Allow',
                            'Action': '*',
                            'Resource': '*'
                        }
                    ]
                })
            )

        params = {
            'Action': 'getSigninToken',
            'Session': json.dumps({
                'sessionId': res['Credentials']['AccessKeyId'],
                'sessionKey': res['Credentials']['SecretAccessKey'],
                'sessionToken': res['Credentials']['SessionToken']
            })
        }

        fed_resp = requests.get(url='https://signin.aws.amazon.com/federation', params=params)

        signin_token = fed_resp.json()['SigninToken']

        params = {
            'Action': 'login',
            'Issuer': active_session.key_alias or '',
            'Destination': 'https://console.aws.amazon.com/console/home',
            'SigninToken': signin_token
        }

        url = 'https://signin.aws.amazon.com/federation?' + urllib.parse.urlencode(params)

        print('Paste the following URL into a web browser to login as session {}...\n'.format(active_session.name))

        print(url)

    def all_region_prompt(self) -> bool:
        print('Automatically targeting regions:')
        for region in self.get_regions('all'):
            print('  {}'.format(region))
        response = input('Continue? (y/n) ')
        if response.lower() == 'y':
            return True
        else:
            return False

    def export_keys(self, command) -> None:
        export = input('Export the active keys to the AWS CLI credentials file (~/.aws/credentials)? (y/n) ').rstrip()

        if export.lower() == 'y':
            session = self.get_active_session()

            if not session.access_key_id:
                print('  No access key has been set. Not exporting credentials.')
                return
            if not session.secret_access_key:
                print('  No secret key has been set. Not exporting credentials.')
                return

            config = """
\n\n[{}]
aws_access_key_id = {}
aws_secret_access_key = {}
""".format(session.key_alias, session.access_key_id, session.secret_access_key)
            if session.session_token:
                config = config + 'aws_session_token = "{}"'.format(session.session_token)

            config = config + '\n'

            with open('{}/.aws/credentials'.format(os.path.expanduser('~')), 'a+') as f:
                f.write(config)

            print('Successfully exported {}. Use it with the AWS CLI like this: aws ec2 describe instances --profile {}'.format(
                session.key_alias, session.key_alias
            ))
        else:
            return

    # ***** Some module notes *****
    # For any argument that needs a value and a region for that value, use the form
    # value@region
    # Arguments that accept multiple values should be comma separated.
    #
    def exec_module(self, command: List[str]) -> None:
        session = self.get_active_session()

        # Run key checks so that if no keys have been set, Pacu doesn't default to
        # the AWSCLI default profile:
        if not session.access_key_id:
            print('  No access key has been set. Not running module.')
            return
        if not session.secret_access_key:
            print('  No secret key has been set. Not running module.')
            return

        module_name = command[1].lower()
        module = import_module_by_name(module_name, include=['main', 'module_info', 'summary'])

        if module is not None:
            # Plaintext Command Log
            self.print('{} ({}): {}'.format(session.access_key_id, time.strftime("%a, %d %b %Y %H:%M:%S", time.gmtime()), ' '.join(command).strip()),
                       output='file', is_cmd=True)

            # TODO: XML Command Log - Figure out how to auto convert to XML
            # self.print('<command>{}</command>'.format(cmd), output_type='xml', output='file')

            self.print('  Running module {}...'.format(module_name))

            try:
                args = module.parser.parse_args(command[2:])
                if 'regions' in args and args.regions is None:
                    session = self.get_active_session()
                    if session.session_regions == ['all']:
                        if not self.all_region_prompt():
                            return
            except SystemExit:
                print('  Error: Invalid Arguments')
                return

            self.running_module_names.append(module.module_info['name'])
            try:
                summary_data = module.main(command[2:], self)
                # If the module's return value is None, it exited early.
                if summary_data is not None:
                    summary = module.summary(summary_data, self)
                    if len(summary) > 10000:
                        raise ValueError('The {} module\'s summary is too long ({} characters). Reduce it to 10000 '
                                         'characters or fewer.'.format(module.module_info['name'], len(summary)))

                    if not isinstance(summary, str):
                        raise TypeError('The {} module\'s summary is {}-type instead of str. Make summary return a '
                                        'string.'.format(module.module_info['name'], type(summary)))

                    self.print('{} completed.\n'.format(module.module_info['name']))
                    self.print('MODULE SUMMARY:\n\n{}\n'.format(summary.strip('\n')))
            except SystemExit as exception_value:
                exception_type, _, tb = sys.exc_info()

                if 'SIGINT called' in exception_value.args:
                    self.print('^C\nExiting the currently running module.')
                else:
                    traceback_text = '\nTraceback (most recent call last):\n{}{}: {}\n\n'.format(
                        ''.join(traceback.format_tb(tb)), str(exception_type), str(exception_value)
                    )
                    pacu_session, global_data, local_data = get_data_from_traceback(tb)
                    self.log_error(
                        traceback_text,
                        exception_info='{}: {}\n\nPacu caught a SystemExit error. '.format(exception_type, exception_value),
                        session=pacu_session,
                        local_data=local_data,
                        global_data=global_data
                    )
            finally:
                self.running_module_names.pop()
        elif module_name in self.COMMANDS:
            print('Error: "{}" is the name of a Pacu command, not a module. Try using it without "run" or "exec" in front.'.format(module_name))
        else:
            print('Module not found. Is it spelled correctly? Try using the module search function.')

    def display_command_help(self, command_name: str) -> None:
        if command_name == 'list' or command_name == 'ls':
            print('\n    list/ls\n        List all modules\n')
        elif command_name == 'import_keys':
            print('\n    import_keys <profile name>|--all\n      Import AWS keys from the AWS CLI credentials file (located at ~/.aws/credentials) to the '
                  'current sessions database. Enter the name of a profile you would like to import or supply --all to import all the credentials in the '
                  'file.\n')
        elif command_name == 'assume_role':
            print('\n    assume_role <role arn>\n        Call AssumeRole on the specified role from the current credentials, add the resulting temporary '
                  'keys to the Pacu key database and start using these new credentials.')
        elif command_name == 'aws':
            print('\n    aws <command>\n        Use the AWS CLI directly. This command runs in your local shell to use the AWS CLI. Warning: The AWS CLI\'s '
                  'authentication is not related to Pacu. Be careful to ensure that you are using the keys you want when using the AWS CLI. It is suggested '
                  'to use AWS CLI profiles to help solve this problem\n')
        elif command_name == 'console' or command_name == 'open_console':
            print('\n    console/open_console\n        Generate a URL to login to the AWS web console as the current user/role\n')
        elif command_name == 'export_keys':
            print('\n    export_keys\n        Export the active credentials to a profile in the AWS CLI credentials file (~/.aws/credentials)\n')
        elif command_name == 'search':
            print('\n    search [cat[egory]] <search term>\n        Search the list of available modules by name or category\n')
        elif command_name == 'sessions' or command_name == 'list_sessions':
            print('\n    sessions/list_sessions\n        List all sessions stored in the Pacu database\n')
        elif command_name == 'swap_session':
            print('\n    swap_session\n        Swap the active Pacu session for another one stored in the database or a brand new session\n')
        elif command_name == 'delete_session':
            print('\n    delete_session\n        Delete a session from the Pacu database. Note that this does not delete the output folder for that session\n')
        elif command_name == 'help':
            print('\n    help\n        Display information about all Pacu commands\n    help <module name>\n        Display information about a module\n')
        elif command_name == 'whoami':
            print('\n    whoami\n        Display information regarding to the active access keys\n')
        elif command_name == 'data':
            print('\n    data\n        Display all data that is stored in this session. Only fields with values will be displayed\n    data <service>\n       '
                  ' Display all data for a specified service in this session\n')
        elif command_name == 'services':
            print('\n    services\n        Display a list of services that have collected data in the current session to use with the "data"\n          '
                  'command\n')
        elif command_name == 'regions':
            print('\n    regions\n        Display a list of all valid AWS regions\n')
        elif command_name == 'update_regions':
            print('\n    update_regions\n        Run a script to update the regions database to the newest version\n')
        elif command_name == 'set_regions':
            print('\n    set_regions <region> [<region>...]\n        Set the default regions for this session. These space-separated regions will be used for '
                  'modules where\n          regions are required, but not supplied by the user. The default set of regions is every supported\n          '
                  'region for the service. Supply "all" to this command to reset the region set to the default of all\n          supported regions\n')
        elif command_name == 'set_ua_suffix':
            print('\n    set_ua_suffix [<suffix>]\n        Set the user agent suffix for this session. The suffix will be appended to the user agent for all\n'
                  '        API calls. If no suffix is supplied a UUID-based suffix will be generated in the form Pacu-Session-<UUID>.\n')
        elif command_name == 'unset_ua_suffix':
            print('\n    unset_ua_suffix\n        Remove the user agent suffix for this session\n')
        elif command_name == 'run' or command_name == 'exec':
            print('\n    run/exec <module name>\n        Execute a module\n')
        elif command_name == 'set_keys':
            print('\n    set_keys\n        Add a set of AWS keys to the session and set them as the default\n')
        elif command_name == 'swap_keys':
            print('\n    swap_keys\n        Change the currently active AWS key to another key that has previously been set for this session\n')
        elif command_name == 'exit' or command_name == 'quit':
            print('\n    exit/quit\n        Exit Pacu\n')
        elif command_name == 'load_commands_file':
            print('\n    load_commands_file <commands_file>\n        Load an existing file with a set of commands to execute')
        else:
            print('Command or module not found. Is it spelled correctly? Try using the module search function.')
        return

    def display_module_help(self, module_name: str) -> None:
        module = import_module_by_name(module_name, include=['module_info', 'parser'])

        if module is not None:
            print('\n{} written by {}.\n'.format(module.module_info['name'], module.module_info['author']))

            if 'prerequisite_modules' in module.module_info and len(module.module_info['prerequisite_modules']) > 0:
                print('Prerequisite Module(s): {}\n'.format(module.module_info['prerequisite_modules']))

            if 'external_dependencies' in module.module_info and len(module.module_info['external_dependencies']) > 0:
                print('External dependencies: {}\n'.format(module.module_info['external_dependencies']))

            parser_help = module.parser.format_help()
            print(parser_help.replace(os.path.basename(__file__), 'run {}'.format(module.module_info['name']), 1))
            return

        else:
            print('Command or module not found. Is it spelled correctly? Try using the module search function, or "help" to view a list of commands.')
            return

    def list_modules(self, search_term, by_category=False):
        found_modules_by_category = dict()
        current_directory = os.getcwd()
        for root, directories, files in os.walk(Path(__file__).parent/'modules'):
            modules_directory_path = os.path.realpath(Path(__file__).parent/'modules')
            specific_module_directory = os.path.realpath(root)

            # Skip any directories inside module directories.
            if os.path.dirname(specific_module_directory) != modules_directory_path:
                continue
            # Skip the root directory.
            elif modules_directory_path == specific_module_directory:
                continue

            module_name = os.path.basename(root)

            for file in files:
                if file == 'main.py':
                    # Make sure the format is correct
                    module_path = str(Path('pacu/modules')/module_name/'main').replace('/', '.').replace('\\', '.')
                    # Import the help function from the module
                    module = __import__(module_path, globals(), locals(), ['module_info'], 0)
                    importlib.reload(module)
                    category = module.module_info['category']
                    services = module.module_info['services']

                    regions = []
                    for service in services:
                        try:
                            regions += self.get_regions(service)
                        # If there is no session, the get_regions function will throw an AttributeError.
                        # This happens when running from CLI with no sessions created.
                        # Just skip and list the modules anyways.
                        except AttributeError:
                            regions = ['all']

                    # Skip modules with no regions in the list of set regions.
                    if len(regions) == 0:
                        continue

                    # Searching for modules by category:
                    if by_category and search_term.upper() in category:
                        if category not in found_modules_by_category.keys():
                            found_modules_by_category[category] = list()

                        found_modules_by_category[category].append('  {}'.format(module_name))

                        if search_term:
                            found_modules_by_category[category].append('    {}\n'.format(module.module_info['one_liner']))

                    # Searching or listing modules without specifying a category:
                    elif not by_category and search_term in module_name:
                        if category not in found_modules_by_category.keys():
                            found_modules_by_category[category] = list()

                        found_modules_by_category[category].append('  {}'.format(module_name))

                        if search_term:
                            found_modules_by_category[category].append('    {}\n'.format(module.module_info['one_liner']))

        if found_modules_by_category:
            for category in self.CATEGORIES:
                if category in found_modules_by_category:
                    found_modules_by_category[category].sort()
                    search_results = '\n'.join(found_modules_by_category[category]).strip('\n')
                    print('\n[Category: {}]\n\n{}'.format(category, search_results))
        else:
            print('\nNo modules found.')
        print()

    def set_keys(self, key_alias: str = None, access_key_id: str = None, secret_access_key: str = None, session_token: str = None):
        session = self.get_active_session()

        # If key_alias is None, then it's being run normally from the command line (set_keys),
        # otherwise it means it is set programmatically and we don't want any prompts if it is
        # done programmatically
        if key_alias is None:
            self.print('Setting AWS Keys...')
            self.print('Press enter to keep the value currently stored.')
            self.print('Enter the letter C to clear the value, rather than set it.')
            self.print('If you enter an existing key_alias, that key\'s fields will be updated instead of added.')
            self.print('Key alias must be at least 2 characters\n')

        # Key alias
        if key_alias is None:
            new_value = ""
            while (new_value.strip().lower() != 'c') and (len(new_value) < 2):
                new_value = self.input('Key alias [{}]: '.format(session.key_alias))
        else:
            new_value = key_alias.strip()
            self.print('Key alias [{}]: {}'.format(session.key_alias, new_value), output='file')
        if str(new_value.strip().lower()) == 'c':
            session.key_alias = None
        elif not len(new_value) < 2:
            session.key_alias = new_value.strip()

        # Access key ID
        if key_alias is None:
            new_value = self.input('Access key ID [{}]: '.format(session.access_key_id))
        else:
            new_value = access_key_id or ''
            self.print('Access key ID [{}]: {}'.format(session.access_key_id, new_value), output='file')
        if str(new_value.strip().lower()) == 'c':
            session.access_key_id = None
        elif str(new_value) != '':
            session.access_key_id = new_value.strip()

        # Secret access key (should not be entered in log files)
        if key_alias is None:
            if session.secret_access_key is None:
                new_value = input('Secret access key [None]: ')
            else:
                truncated_key = session.secret_access_key[0:int(len(session.secret_access_key) / 2)]
                new_value = input('Secret access key [{}{}]: '.format(truncated_key, '*' * int(len(session.secret_access_key) / 2)))
        else:
            new_value = secret_access_key or ''
        self.print('Secret access key [******]: ****** (Censored)', output='file')
        if str(new_value.strip().lower()) == 'c':
            session.secret_access_key = None
        elif str(new_value) != '':
            session.secret_access_key = new_value.strip()

        # Session token (optional)
        if key_alias is None:
            new_value = self.input('Session token (Optional - for temp AWS keys only) [{}]: '.format(session.session_token))
        else:
            new_value = session_token or ''
            if new_value is None:
                new_value = 'c'
            self.print('Session token [{}]: {}'.format(session.session_token, new_value), output='file')
        if str(new_value.strip().lower()) == 'c':
            session.session_token = None
        elif str(new_value) != '':
            session.session_token = new_value.strip()

        self.database.add(session)

        aws_key = session.get_active_aws_key(self.database)
        if aws_key:
            aws_key.key_alias = session.key_alias
            aws_key.access_key_id = session.access_key_id
            aws_key.secret_access_key = session.secret_access_key
            aws_key.session_token = session.session_token
        else:
            aws_key = AWSKey(
                session=session,
                key_alias=session.key_alias,
                access_key_id=session.access_key_id,
                secret_access_key=session.secret_access_key,
                session_token=session.session_token
            )
        self.database.add(aws_key)

        self.database.commit()

        if key_alias is None:
            self.print('\nKeys saved to database.\n')

    def swap_keys(self, key_name: str = None) -> None:
        session: PacuSession = self.get_active_session()

        # On attr-defined ignore: https://github.com/dropbox/sqlalchemy-stubs/issues/168
        aws_keys: List[AWSKey] = session.aws_keys.all()  # type: ignore[attr-defined]

        if not aws_keys:
            self.print('\nNo AWS keys set for this session. Run "set_keys" to add AWS keys.\n')
            return

        if key_name:
            chosen_key = self.get_aws_key_by_alias(key_name)
            if not chosen_key:
                print(f'No key with the alias {key_name} found.')
                return
        else:
            self.print('\nSwapping AWS Keys. Press enter to keep the currently active key.')

            print('AWS keys in this session:')

            for index, aws_key in enumerate(aws_keys, 1):
                if aws_key.key_alias == session.key_alias:
                    print('  [{}] {} (ACTIVE)'.format(index, aws_key.key_alias))
                else:
                    print('  [{}] {}'.format(index, aws_key.key_alias))

            choice = input('Choose an option: ')

            if not str(choice).strip():
                self.print('The currently active AWS key will remain active. ({})'.format(session.key_alias))
                return

            if not choice.isdigit() or int(choice) not in range(1, len(aws_keys) + 1):
                print('Please choose a number from 1 to {}.'.format(len(aws_keys)))
                return self.swap_keys()

            chosen_key = aws_keys[int(choice) - 1]

        session.key_alias = chosen_key.key_alias
        session.access_key_id = chosen_key.access_key_id
        session.secret_access_key = chosen_key.secret_access_key
        session.session_token = chosen_key.session_token
        self.database.add(session)
        self.database.commit()
        self.print('AWS key is now {}.'.format(session.key_alias))

    def activate_session(self, session_name) -> None:
        sessions = self.database.query(PacuSession).all()
        found_session = False
        for _session in sessions:
            if getattr(_session, 'name').upper() == session_name.upper():
                session = _session
                found_session = True
        if not found_session:
            print('Session not found! Please use the session name below:')
            print('\t'.join([getattr(_session, 'name') for _session in sessions]))
            return

        session.activate(self.database)

    def check_sessions(self, command: List[str] = []) -> None:
        sessions = self.database.query(PacuSession).all()

        if not sessions:
            session = self.new_session()
        elif len(command) == 2:
            session_name = command[1]
            found_session = False
            for _session in sessions:
                if getattr(_session, 'name').upper() == session_name.upper():
                    session = _session
                    found_session = True
            if not found_session:
                print('Session not found! Please use the session name below:')
                print('\t'.join([getattr(_session, 'name') for _session in sessions]))
                return
        else:
            while True:
                print('Found existing sessions:')
                print('  [0] New session')

                for index, session in enumerate(sessions, 1):
                    print('  [{}] {}'.format(index, session.name))

                choice = input('Choose an option: ')

                try:
                    if int(choice) == 0:
                        session = self.new_session()
                    else:
                        session = sessions[int(choice) - 1]
                except (ValueError, IndexError):
                    print('Please choose a number from 0 to {}.'.format(len(sessions)))
                    continue
                break

        session.activate(self.database)

    def list_sessions(self) -> None:
        active_session = self.get_active_session()
        all_sessions = self.database.query(PacuSession).all()

        print('Found existing sessions:')

        for index, session in enumerate(all_sessions, 0):
            if session.name == active_session.name:
                print('- ' + str(session.name) + ' (ACTIVE)')
            else:
                print('- ' + str(session.name))

        print('\nUse "swap_session" to change to another session.')

        return

    def new_session(self, name=None) -> PacuSession:
        session_data: Dict[str, str] = dict()
        while True:
            if not name:
                name = input('What would you like to name this new session? ').strip()
                if not name:
                    print('A session name is required.')
            else:
                existing_sessions = self.database.query(PacuSession).filter(PacuSession.name == name).all()
                if existing_sessions:
                    print('A session with that name already exists.')
                    name = None
                else:
                    break

        session_data['name'] = name

        session = PacuSession(**session_data)
        self.database.add(session)
        self.database.commit()
        print('Session {} created.'.format(name))

        return session

    def delete_session(self) -> None:
        active_session = self.get_active_session()
        all_sessions = self.database.query(PacuSession).all()
        print('Delete which session?')

        for index, session in enumerate(all_sessions, 0):
            if session.name == active_session.name:
                print('  [{}] {} (ACTIVE)'.format(index, session.name))
            else:
                print('  [{}] {}'.format(index, session.name))

        choice = input('Choose an option: ')

        try:
            session = all_sessions[int(choice)]
            if session.name == active_session.name:
                print('Cannot delete the active session! Switch sessions and try again.')
                return
        except (ValueError, IndexError):
            print('Please choose a number from 0 to {}.'.format(len(all_sessions) - 1))
            return self.delete_session()

        self.database.delete(session)
        self.database.commit()

        print('Deleted {} from the database!'.format(session.name))
        print('Note that the output folder at ~/.local/share/pacu/sessions/{}/ will not be deleted. Do it manually '
              'if necessary.'.format(session.name))

        return

    def check_user_agent(self) -> None:
        session = self.get_active_session()

        if session.boto_user_agent is None:  # If there is no user agent set for this session already
            boto3_session = boto3.session.Session()
            ua = boto3_session._session.user_agent()
            if 'kali' in ua.lower() or 'parrot' in ua.lower() or 'pentoo' in ua.lower():  # If the local OS is Kali/Parrot/Pentoo Linux
                # GuardDuty triggers a finding around API calls made from Kali Linux, so let's avoid that...
                self.print('Detected environment as one of Kali/Parrot/Pentoo Linux. Modifying user agent to hide that from GuardDuty...')
                with open(Path(__file__).parent/'user_agents.txt', 'r') as f:
                    user_agents = f.readlines()
                user_agents = [agent.strip() for agent in user_agents]  # Remove random \n's and spaces
                new_ua = random.choice(user_agents)
                session.update(self.database, boto_user_agent=new_ua)
                self.print('  User agent for this session set to:')
                self.print('    {}'.format(new_ua))

    def get_boto_session(self, region: str = None) -> boto3.session.Session:
        session = self.get_active_session()

        if not session.access_key_id:
            raise UserWarning('  No access key has been set. Failed to generate boto3 Client.')

        if not session.secret_access_key:
            raise UserWarning('  No secret key has been set. Failed to generate boto3 Client.')

        return boto3.session.Session(
            region_name=region,
            aws_access_key_id=session.access_key_id,
            aws_secret_access_key=session.secret_access_key,
            aws_session_token=session.session_token,
        )

    def get_botocore_conf(
        self,
        region: Optional[str] = None,
        user_agent: Optional[str] = None,
        parameter_validation: bool = True,
    ) -> botocore.config.Config:
        session = self.get_active_session()

        # If there is not a custom user_agent passed into this function
        # and session.boto_user_agent is set, use that as the user agent
        # for this client. If both are set, the incoming user_agent will
        # override the session.boto_user_agent. If neither are set, it
        # will be None, and will default to the OS's regular user agent
        if user_agent is None and session.boto_user_agent is not None:
            user_agent = session.boto_user_agent

        return botocore.config.Config(  # type: ignore[attr-defined]
            region_name=region,
            user_agent=user_agent,  # If user_agent=None, botocore will use the real UA which is what we want
            user_agent_extra=session.user_agent_suffix,
            retries={
                'max_attempts': 10,
                'mode': 'adaptive',
            },
            parameter_validation=parameter_validation,
        )

    def get_boto3_client(
            self,
            service: str,
            region: Optional[str] = None,
            user_agent: Optional[str] = None,
            parameter_validation: bool = True,
    ) -> Any:
        try:
            aws_sess = self.get_boto_session()
        except UserWarning as e:
            print(e.args)
            return None

        conf = self.get_botocore_conf(region, user_agent, parameter_validation)
        return aws_sess.client(service, config=conf)

    def get_boto3_resource(
            self,
            service: str,
            region: Union[str, None] = None,
            user_agent: Union[str, None] = None,
            parameter_validation: bool = True
    ) -> Any:
        try:
            aws_sess = self.get_boto_session()
        except UserWarning as e:
            print(e.args)
            return None

        conf = self.get_botocore_conf(region, user_agent, parameter_validation)
        return aws_sess.resource(service, region_name=region, config=conf)

    def initialize_tab_completion(self) -> None:
        try:
            import readline
            # Big thanks to samplebias: https://stackoverflow.com/a/5638688
            MODULES = []
            CATEGORIES = []

            for root, directories, files in os.walk(Path(__file__).parent/'modules'):
                modules_directory_path = os.path.realpath(Path(__file__)/'modules')
                category_path = os.path.realpath(root)

                # Skip any directories inside module directories.
                if os.path.dirname(category_path) != modules_directory_path:
                    continue
                # Skip the root directory.
                elif modules_directory_path == category_path:
                    continue

                for file in files:
                    if file == 'main.py':
                        module_name = os.path.basename(root)
                        MODULES.append(module_name)

                        # Make sure the format is correct
                        module_path = str(Path('pacu/modules')/module_name/'main').replace('/', '.').replace('\\', '.')

                        # Import the help function from the module
                        module = __import__(module_path, globals(), locals(), ['module_info'], 0)
                        importlib.reload(module)
                        CATEGORIES.append(module.module_info['category'])

            RE_SPACE = re.compile(r'.*\s+$', re.M)
            readline.set_completer_delims(' \t\n`~!@#$%^&*()=+[{]}\\|;:\'",<>/?')

            class Completer(object):
                def complete(completer, text, state):
                    buffer = readline.get_line_buffer()
                    line = readline.get_line_buffer().split()

                    # If nothing has been typed, show all commands. If help, exec, or run has been typed, show all modules
                    if not line:
                        return [c + ' ' for c in self.COMMANDS][state]

                    if len(line) == 1 and (line[0] == 'help'):
                        return [c + ' ' for c in MODULES + self.COMMANDS][state]

                    if len(line) == 1 and (line[0] == 'exec' or line[0] == 'run'):
                        return [c + ' ' for c in MODULES][state]

                    # account for last argument ending in a space
                    if RE_SPACE.match(buffer):
                        line.append('')

                    # Resolve command to the implementation function
                    if len(line) == 1:
                        cmd = line[0].strip()
                        results = [c + ' ' for c in self.COMMANDS if c.startswith(cmd)] + [None]

                    elif len(line) == 2:
                        cmd = line[1].strip()
                        if line[0].strip() == 'search':
                            results = [c + ' ' for c in MODULES + ['category'] if c.startswith(cmd)] + [None]
                        elif line[0].strip() == 'help':
                            results = [c + ' ' for c in MODULES + self.COMMANDS if c.startswith(cmd)] + [None]
                        else:
                            results = [c + ' ' for c in MODULES if c.startswith(cmd)] + [None]

                    elif len(line) == 3 and line[0] == 'search' and line[1] in ('cat', 'category'):
                        cmd = line[2].strip()
                        results = [c + ' ' for c in CATEGORIES if c.startswith(cmd)] + [None]

                    elif len(line) >= 3:
                        if line[0].strip() == 'run' or line[0].strip() == 'exec':
                            module_name = line[1].strip()
                            module = import_module_by_name(module_name, include=['module_info'])
                            autocomplete_arguments = module.module_info.get('arguments_to_autocomplete', list())
                            current_argument = line[-1].strip()
                            results = [c + ' ' for c in autocomplete_arguments if c.startswith(current_argument)] + [None]

                    return results[state]

            comp = Completer()
            readline.parse_and_bind("tab: complete")
            readline.set_completer(comp.complete)
        except Exception as error:  # noqa: F841 TODO: narrow down this exception
            # Error means most likely on Windows where readline is not supported
            # TODO: Implement tab-completion for Windows
            # print(error)
            pass

    def exit(self) -> None:
        sys.exit('SIGINT called')

    def idle(self) -> None:
        session = self.get_active_session()

        if session.key_alias:
            alias = session.key_alias
        else:
            alias = 'No Keys Set'

        command = input('Pacu ({}:{}) > '.format(session.name, alias))

        self.parse_command(command)

        self.idle()

    def run_cli(self, *args) -> None:
        self.database = get_database_connection(settings.DATABASE_CONNECTION_PATH)
        migrations(self.database)
        sessions: List[PacuSession] = self.database.query(PacuSession).all()

        arg = args[0]

        new_session = arg.new_session
        activate_session = arg.activate_session
        session: str = arg.session
        module_name: str = arg.module_name
        service = arg.data
        list_mods: bool = arg.list_modules
        list_cmd = ['ls']
        set_keys = arg.set_keys
        set_profile = arg.set_profile

        pacu_help: bool = arg.pacu_help
        pacu_help_cmd = ['help']

        if new_session is not None:
            n_session = self.new_session(new_session)
            n_session.activate(self.database)
        if activate_session is True:
            self.activate_session(session)
<<<<<<< HEAD
        if set_profile is not None:
            self.import_awscli_key(set_profile)
=======
        if session is not None:
            session_names = [x.name for x in sessions]

            if session not in session_names:
                print('Choose from the following sessions:')
                for _session in sessions:
                    print('  {}'.format(_session.name))
                print('Session could not be found. Exiting...')
                self.exit()

            self.activate_session(session)

>>>>>>> 18a09b1c
        if set_keys is not None:
            keys = set_keys.split(',')
            alias = keys[0]
            access_key = keys[1]
            secert_key = keys[2]
            if len(keys) > 3:
                self.set_keys(alias, access_key, secert_key, keys[3])
            else:
                self.set_keys(alias, access_key, secert_key)

        if module_name is not None:
            module = ['exec', module_name]
            if arg.module_args is not None:
                args_list = arg.module_args.split(' ')
                for i in args_list:
                    if i != '':
                        module.append(i)

            if arg.exec is True:
                self.exec_module(module)

        if service is not None:
            if service == 'all':
                service_cmd = ['data']
            else:
                service_cmd = ['data', service.upper()]
            self.parse_data_command(service_cmd)

        if list_mods is True:
            self.parse_list_command(list_cmd)

        if pacu_help is True:
            self.parse_help_command(pacu_help_cmd)

        if arg.module_info is True:
            if module_name is None:
                print('Specify a module to get information on')
            pacu_help_cmd.append(module_name)
            self.parse_help_command(pacu_help_cmd)

        if arg.set_regions is not None:
            regions = arg.set_regions
            regions.insert(0, 'set_regions')
            self.parse_set_regions_command(regions)

        if arg.whoami is True:
            self.print_key_info()

    def run_gui(self) -> None:
        idle_ready = False

        while True:
            try:
                if not idle_ready:
                    try:
                        print("""
 ⠀⠀⠀⠀⠀⠀⠀⠀⠀⠀⠀⠀⠀⠀⠀⠀⠀⠀⠀⠀⠀⠀⠀⠀⠀⠀⠀⠀⢀⡀⠀⠀⠀⠀⠀⠀⠀⠀⠀⠀⠀⠀⠀⠀⠀⠀⠀⠀⠀⠀⠀
 ⠀⠀⠀⠀⠀⠀⠀⠀⠀⠀⠀⠀⠀⠀⠀⠀⠀⠀⠀⠀⠀⠀⠀⢀⣤⣶⣿⣿⣿⣿⣿⣿⣶⣄⡀⠀⠀⠀⠀⠀⠀⠀⠀⠀⠀⠀⠀⠀⠀⠀⠀
 ⠀⠀⠀⠀⠀⠀⠀⠀⠀⠀⠀⠀⠀⠀⠀⠀⠀⠀⠀⠀⠀⢀⣾⣿⡿⠛⠉⠁⠀⠀⠈⠙⠻⣿⣿⣦⠀⠀⠀⠀⠀⠀⠀⠀⠀⠀⠀⠀⠀⠀⠀
 ⠀⠀⠀⠀⠀⠀⠀⠀⠀⠀⠀⠀⠀⠀⠀⠀⠀⠀⠀⠀⠀⠛⠛⠋⠀⠀⠀⠀⠀⠀⠀⠀⠀⠈⠻⣿⣷⣀⣀⣀⣀⡀⠀⠀⠀⠀⠀⠀⠀⠀⠀
 ⠀⠀⠀⠀⠀⠀⠀⠀⠀⢀⣀⣀⣀⣀⣀⣀⣀⣀⣀⣤⣤⣤⣤⣤⣤⣤⣤⣀⣀⠀⠀⠀⠀⠀⠀⢻⣿⣿⣿⡿⣿⣿⣷⣦⠀⠀⠀⠀⠀⠀⠀
 ⠀⠀⠀⠀⠀⠀⠀⠀⠀⢀⣀⣀⣀⣈⣉⣙⣛⣿⣿⣿⣿⣿⣿⣿⣿⡟⠛⠿⢿⣿⣷⣦⣄⠀⠀⠈⠛⠋⠀⠀⠀⠈⠻⣿⣷⠀⠀⠀⠀⠀⠀
 ⠀⠀⠀⠀⠀⠀⠀⠀⠀⢀⣀⣀⣈⣉⣿⣿⣿⣿⣿⣿⣿⣿⣿⣿⣿⣧⣀⣀⣀⣤⣿⣿⣿⣷⣦⡀⠀⠀⠀⠀⠀⠀⠀⣿⣿⣆⠀⠀⠀⠀⠀
 ⠀⠀⠀⠀⠀⠀⠀⠀⢀⣀⣬⣭⣿⣿⣿⣿⣿⣿⣿⣿⣿⣿⣿⣿⣿⣿⣿⣿⠿⠛⢛⣉⣉⣡⣄⠀⠀⠀⠀⠀⠀⠀⠀⠻⢿⣿⣿⣶⣄⠀⠀
 ⠀⠀⠀⠀⠀⠀⠀⠀⠀⢠⣾⣿⣿⣿⣿⣿⣿⣿⣿⣿⣿⣿⣿⣿⠟⠋⣁⣤⣶⡿⣿⣿⠉⠻⠏⠀⠀⠀⠀⠀⠀⠀⠀⠀⠀⠀⠙⢻⣿⣧⡀
 ⠀⠀⠀⠀⠀⠀⠀⠀⢠⣿⣿⣿⣿⣿⣿⣿⣿⣿⣿⣿⣿⠟⠋⣠⣶⣿⡟⠻⣿⠃⠈⠋⠀⠀⠀⠀⠀⠀⠀⠀⠀⠀⠀⠀⠀⠀⠀⠀⢹⣿⣧
 ⢀⣀⣤⣴⣶⣶⣶⣾⣿⣿⣿⣿⣿⣿⣿⣿⣿⣿⣿⠟⠁⢠⣾⣿⠉⠻⠇⠀⠀⠀⠀⠀⠀⠀⠀⠀⠀⠀⠀⠀⠀⠀⠀⠀⠀⠀⠀⠀⢸⣿⣿
 ⠉⠛⠿⢿⣿⣿⣿⣿⣿⣿⣿⣿⣿⣿⣿⣿⣿⡿⠁⠀⠀⠀⠀⠉⠀⠀⠀⠀⠀⠀⠀⠀⠀⠀⠀⠀⠀⠀⠀⠀⠀⠀⠀⠀⠀⠀⠀⠀⣸⣿⡟
 ⠀⠀⠀⠀⠉⣻⣿⣿⣿⣿⣿⣿⣿⣿⣿⣿⣿⡀⠀⠀⠀⠀⠀⠀⠀⠀⠀⠀⠀⠀⠀⠀⠀⠀⠀⠀⠀⠀⠀⠀⠀⠀⠀⠀⠀⠀⣠⣾⣿⡟⠁
 ⠀⠀⠀⢀⣾⣿⣿⣿⣿⣿⣿⣿⣿⣿⣿⣿⣿⣿⣦⣄⡀⠀⠀⠀⠀⠀⣴⣆⢀⣴⣆⠀⣼⣆⠀⠀⣶⣶⣶⣶⣶⣶⣶⣶⣾⣿⣿⠿⠋⠀⠀
 ⠀⠀⠀⣼⣿⣿⣿⠿⠛⠛⠛⠛⠛⠛⠛⠛⠛⠛⠛⠛⠛⠛⠓⠒⠒⠚⠛⠛⠛⠛⠛⠛⠛⠛⠀⠀⠉⠉⠉⠉⠉⠉⠉⠉⠉⠉⠀⠀⠀⠀⠀
 ⠀⠀⠀⣿⣿⠟⠁⠀⢸⣿⣿⣿⣿⣿⣿⣿⣶⡀⠀⢠⣾⣿⣿⣿⣿⣿⣿⣷⡄⠀⢀⣾⣿⣿⣿⣿⣿⣿⣷⣆⠀⢰⣿⣿⣿⠀⠀⠀⣿⣿⣿
 ⠀⠀⠀⠘⠁⠀⠀⠀⢸⣿⣿⡿⠛⠛⢻⣿⣿⡇⠀⢸⣿⣿⡿⠛⠛⢿⣿⣿⡇⠀⢸⣿⣿⡿⠛⠛⢻⣿⣿⣿⠀⢸⣿⣿⣿⠀⠀⠀⣿⣿⣿
 ⠀⠀⠀⠀⠀⠀⠀⠀⢸⣿⣿⡇⠀⠀⢸⣿⣿⡇⠀⢸⣿⣿⡇⠀⠀⢸⣿⣿⡇⠀⢸⣿⣿⡇⠀⠀⠸⠿⠿⠟⠀⢸⣿⣿⣿⠀⠀⠀⣿⣿⣿
 ⠀⠀⠀⠀⠀⠀⠀⠀⢸⣿⣿⡇⠀⠀⢸⣿⣿⡇⠀⢸⣿⣿⡇⠀⠀⢸⣿⣿⡇⠀⢸⣿⣿⡇⠀⠀⠀⠀⠀⠀⠀⢸⣿⣿⣿⠀⠀⠀⣿⣿⣿
 ⠀⠀⠀⠀⠀⠀⠀⠀⢸⣿⣿⣧⣤⣤⣼⣿⣿⡇⠀⢸⣿⣿⣧⣤⣤⣼⣿⣿⡇⠀⢸⣿⣿⡇⠀⠀⠀⠀⠀⠀⠀⢸⣿⣿⣿⠀⠀⠀⣿⣿⣿
 ⠀⠀⠀⠀⠀⠀⠀⠀⢸⣿⣿⣿⣿⣿⣿⣿⡿⠃⠀⢸⣿⣿⣿⣿⣿⣿⣿⣿⡇⠀⢸⣿⣿⡇⠀⠀⢀⣀⣀⣀⠀⢸⣿⣿⣿⠀⠀⠀⣿⣿⣿
 ⠀⠀⠀⠀⠀⠀⠀⠀⢸⣿⣿⡏⠉⠉⠉⠉⠀⠀⠀⢸⣿⣿⡏⠉⠉⢹⣿⣿⡇⠀⢸⣿⣿⣇⣀⣀⣸⣿⣿⣿⠀⢸⣿⣿⣿⣀⣀⣀⣿⣿⣿
 ⠀⠀⠀⠀⠀⠀⠀⠀⢸⣿⣿⡇⠀⠀⠀⠀⠀⠀⠀⢸⣿⣿⡇⠀⠀⢸⣿⣿⡇⠀⠸⣿⣿⣿⣿⣿⣿⣿⣿⡿⠀⠀⢿⣿⣿⣿⣿⣿⣿⣿⡟
 ⠀⠀⠀⠀⠀⠀⠀⠀⠘⠛⠛⠃⠀⠀⠀⠀⠀⠀⠀⠘⠛⠛⠃⠀⠀⠘⠛⠛⠃⠀⠀⠉⠛⠛⠛⠛⠛⠛⠋⠀⠀⠀⠀⠙⠛⠛⠛⠛⠛⠉⠀
""")
                    except UnicodeEncodeError:
                        pass

                    set_sigint_handler(exit_text='\nA database must be created for Pacu to work properly.')
                    setup_database_if_not_present(settings.DATABASE_FILE_PATH)
                    set_sigint_handler(exit_text=None, value='SIGINT called')

                    self.database = get_database_connection(settings.DATABASE_CONNECTION_PATH)

                    migrations(self.database)

                    self.check_sessions()

                    self.initialize_tab_completion()
                    display_pacu_help()

                    self.check_for_updates()

                    idle_ready = True

                self.check_user_agent()
                self.idle()

            except (Exception, SystemExit) as exception_value:
                exception_type, _, tb = sys.exc_info()

                if exception_type == SystemExit:
                    if 'SIGINT called' in exception_value.args:
                        print('\nBye!')
                        return
                    else:
                        traceback_text = '\nTraceback (most recent call last):\n{}{}: {}\n\n'.format(
                            ''.join(traceback.format_tb(tb)), str(exception_type), str(exception_value)
                        )
                        session, global_data, local_data = get_data_from_traceback(tb)
                        self.log_error(
                            traceback_text,
                            exception_info='{}: {}\n\nPacu caught a SystemExit error. This may be due to incorrect module arguments received by argparse in '
                                           'the module itself. Check to see if any required arguments are not being received by the module when it '
                                           'executes.'.format(exception_type, exception_value),
                            session=session,
                            local_data=local_data,
                            global_data=global_data
                        )

                # Catch sqlalchemy error
                elif exception_type == exc.OperationalError:
                    traceback_text = '\nTraceback (most recent call last):\n{}{}: {}\n\n'.format(
                        ''.join(traceback.format_tb(tb)), str(exception_type), str(exception_value)
                    )
                    session, global_data, local_data = get_data_from_traceback(tb)
                    self.log_error(
                        traceback_text,
                        exception_info='{}: {}\n\nPacu database error. This could be caused by a recent update in Pacu\'s database\'s structure. If your Pacu '
                                       'has been updated recently, try removing your old db.sqlite3 database file.'.format(exception_type, exception_value),
                        session=session,
                        local_data=local_data,
                        global_data=global_data
                    )

                else:
                    traceback_text = '\nTraceback (most recent call last):\n{}{}: {}\n\n'.format(
                        ''.join(traceback.format_tb(tb)), str(exception_type), str(exception_value)
                    )
                    session, global_data, local_data = get_data_from_traceback(tb)
                    self.log_error(
                        traceback_text,
                        exception_info='{}: {}'.format(exception_type, exception_value),
                        session=session,
                        local_data=local_data,
                        global_data=global_data
                    )

                if not idle_ready:
                    print('Pacu is unable to start. Try backing up Pacu\'s sqlite.db file and deleting the old '
                          'version. If the error persists, try reinstalling Pacu in a new directory.')
                    return

    def run(self) -> None:
        setup_database_if_not_present(settings.DATABASE_FILE_PATH)
        parser = argparse.ArgumentParser()
        parser.add_argument('--session', required=False, default=None, help='<session name>', metavar='')
        parser.add_argument('--activate-session', action='store_true', help='activate session, use session arg to set session name')
        parser.add_argument('--new-session', required=False, default=None, help='<session name>', metavar='')
        parser.add_argument('--set-keys', required=False, default=None, help='alias, access id, secrect key, token', metavar='')
        parser.add_argument('--set-profile', required=False, default=None, help='Import keys from an AWS profile to use.', metavar='')
        parser.add_argument('--module-name', required=False, default=None, help='<module name>', metavar='')
        parser.add_argument('--data', required=False, default=None, help='<service name/all>', metavar='')
        parser.add_argument('--module-args', default=None, help='<--module-args=\'--regions us-east-1,us-east-1\'>', metavar='')
        parser.add_argument('--list-modules', action='store_true', help='List arguments')
        parser.add_argument('--pacu-help', action='store_true', help='List the Pacu help window')
        parser.add_argument('--module-info', action='store_true', help='Get information on a specific module, use --module-name')
        parser.add_argument('--exec', action='store_true', help='exec module')
        parser.add_argument('--set-regions', nargs='+', default=None, help='<region1 region2 ...> or <all> for all', metavar='')
        parser.add_argument('--whoami', action='store_true', help='Display information on current IAM user')
        args = parser.parse_args()

        if any([args.session, args.data, args.module_args, args.exec, args.set_regions, args.whoami, args.new_session, args.set_keys, args.activate_session]):
            if args.session is None and args.new_session is None:
                print('When running Pacu from the CLI, a session is necessary')
                exit()
            self.run_cli(args)
        elif any([args.list_modules, args.pacu_help, args.module_info]):
            self.check_for_updates()
            self.run_cli(args)
        else:
            self.run_gui()

    def assume_role(self, role_arn: str):
        sts = self.get_boto3_client('sts')
        resp = sts.assume_role(
            RoleArn=role_arn,
            RoleSessionName='assume-role',
        )
        cur_key_name = self.get_active_session().name
        new_key_name = f"{cur_key_name}/{resp['AssumedRoleUser']['Arn']}"
        self.set_keys(
            key_alias=new_key_name,
            access_key_id=resp['Credentials']['AccessKeyId'],
            secret_access_key=resp['Credentials']['SecretAccessKey'],
            session_token=resp['Credentials']['SessionToken'],
        )
        self.swap_keys(new_key_name)


if __name__ == '__main__':
    Main().run()<|MERGE_RESOLUTION|>--- conflicted
+++ resolved
@@ -1757,10 +1757,7 @@
             n_session.activate(self.database)
         if activate_session is True:
             self.activate_session(session)
-<<<<<<< HEAD
-        if set_profile is not None:
-            self.import_awscli_key(set_profile)
-=======
+
         if session is not None:
             session_names = [x.name for x in sessions]
 
@@ -1772,8 +1769,10 @@
                 self.exit()
 
             self.activate_session(session)
-
->>>>>>> 18a09b1c
+        
+        if set_profile is not None:
+            self.import_awscli_key(set_profile)
+
         if set_keys is not None:
             keys = set_keys.split(',')
             alias = keys[0]
