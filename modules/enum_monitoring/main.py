#!/usr/bin/env python3
import argparse
from copy import deepcopy
from botocore.exceptions import ClientError


module_info = {
    # Name of the module (should be the same as the filename)
    'name': 'enum_monitoring',

    # Name and any other notes about the author
    'author': 'Spencer Gietzen of Rhino Security Labs',

    # Category of the module. Make sure the name matches an existing category.
    'category': 'logging_monitoring',

    # One liner description of the module functionality. This shows up when a user searches for modules.
    'one_liner': 'Detects monitoring and logging capabilities.',

    # Description about what the module does and how it works
    'description': 'This module will enumerate the different logging and monitoring capabilities that have been implemented in the current AWS account. By default the module will enumerate all services that it supports, but by specifying the individual arguments, it is possible to target specific services. The supported services include CloudTrail, CloudWatch, Config, Shield, VPC, and GuardDuty.',

    # A list of AWS services that the module utilizes during its execution
    'services': ['GuardDuty', 'CloudTrail', 'Shield', 'monitoring', 'Config', 'EC2'],  # CloudWatch needs to be "monitoring" and VPC needs to be "EC2" here for "ls" to work

    # For prerequisite modules, try and see if any existing modules return the data that is required for your module before writing that code yourself, that way, session data can stay separated and modular.
    'prerequisite_modules': [],

    # Module arguments to autocomplete when the user hits tab
    'arguments_to_autocomplete': ['--vpc', '--config', '--cloud-trail', '--cloud-watch', '--shield', '--guard-duty'],
}

parser = argparse.ArgumentParser(add_help=False, description=module_info['description'])

parser.add_argument('--cloud-trail', required=False, default=False, action='store_true', help='Enumerate CloudTrail logging implementations.')
parser.add_argument('--cloud-watch', required=False, default=False, action='store_true', help='Enumerate CloudWatch alarms.')
parser.add_argument('--shield', required=False, default=False, action='store_true', help='Enumerate the Shield DDoS plan.')
parser.add_argument('--guard-duty', required=False, default=False, action='store_true', help='Enumerate GuardDuty security implementations.')
parser.add_argument('--config', required=False, default=False, action='store_true', help='Enumerate Config configurations and resources.')
parser.add_argument('--vpc', required=False, default=False, action='store_true', help='Enumerate VPC flow logs.')


def main(args, pacu_main):
    session = pacu_main.get_active_session()

    ###### Don't modify these. They can be removed if you are not using the function.
    args = parser.parse_args(args)
    print = pacu_main.print
    get_regions = pacu_main.get_regions
    ######

<<<<<<< HEAD
    enum_all = False
    if not any([args.cloud_trail, args.cloud_watch, args.shield, args.guard_duty, args.config, args.vpc]):
        enum_all = True

    if enum_all is True or args.shield is True:
=======
    all = False
    if args.cloud_trail is False and args.shield is False and args.guard_duty is False:
        all = True
    summary_data = {}
    if all is True or args.shield is True:
>>>>>>> 47855208
        print('Starting Shield...')

        try:
            client = pacu_main.get_boto3_client('shield', 'us-east-1')

            subscription = client.get_subscription_state()

            if subscription == 'ACTIVE':
                time_period = client.describe_subscription()
                shield_data = deepcopy(session.Shield)
                shield_data['AdvancedProtection'] = True
                shield_data['StartTime'] = time_period['Subscription']['StartTime']
                shield_data['TimeCommitmentInDays'] = time_period['Subscription']['TimeCommitmentInSeconds'] / 60 / 60 / 24
                session.update(pacu_main.database, Shield=shield_data)
<<<<<<< HEAD
                print('    Advanced (paid) DDoS protection enabled through AWS Shield.\n      Subscription Started: {}\nSubscription Commitment: {} days'.format(session.Shield['StartTime'], session.Shield['TimeCommitmentInDays']))
=======
                print('    Advanced (paid) DDoS protection enabled through AWS Shield.')
                print('      Subscription Started: {}\nSubscription Commitment: {} days'.format(session.Shield['StartTime'], session.Shield['TimeCommitmentInDays']))
                summary_data['ShieldSubscription'] = 'Active'
                summary_data['ShieldSubscriptionStart'] = session.Shield['StarTime']
                summary_data['ShieldSubscriptionLength'] = session.Shield['TimeCommitmentInDays']
>>>>>>> 47855208
            else:
                shield_data = deepcopy(session.Shield)
                shield_data['AdvancedProtection'] = False
                session.update(pacu_main.database, Shield=shield_data)
                print('    Standard (default/free) DDoS protection enabled through AWS Shield.')
<<<<<<< HEAD
=======
                summary_data['ShieldSubscription'] = 'Inactive'

>>>>>>> 47855208
        except ClientError as error:
            print('Error {} getting Shield Info'.format(error))

    if enum_all is True or args.cloud_trail is True:
        print('Starting CloudTrail...')
        cloudtrail_regions = get_regions('cloudtrail')
        all_trails = []

        for region in cloudtrail_regions:
            print('  Starting region {}...'.format(region))

            client = pacu_main.get_boto3_client('cloudtrail', region)

            trails = client.describe_trails(
                includeShadowTrails=False
            )
            print('    {} trails found.'.format(len(trails['trailList'])))

            for trail in trails['trailList']:
                trail['Region'] = region
                all_trails.append(trail)

        cloudtrail_data = deepcopy(session.CloudTrail)
        cloudtrail_data['Trails'] = all_trails
        session.update(pacu_main.database, CloudTrail=cloudtrail_data)
        print('  {} total CloudTrail trails found.\n'.format(len(session.CloudTrail['Trails'])))
        summary_data['CloudTrails'] = len(session.CloudTrail['Trails'])

    if enum_all is True or args.guard_duty is True:
        print('Starting GuardDuty...')
        master_count = 0
        guard_duty_regions = get_regions('guardduty')
        all_detectors = []

        for region in guard_duty_regions:
            detectors = []
            print('  Starting region {}...'.format(region))

            client = pacu_main.get_boto3_client('guardduty', region)

            response = client.list_detectors()

            for detector in response['DetectorIds']:
                status, master = get_detector_master(detector, client)
                detectors.append({
                    'Id': detector,
                    'Region': region,
                    'MasterStatus': status,
                    'MasterAccountId': master
                })
                if not master:
                    master_count += 1

            while 'NextToken' in response:
                response = client.list_detectors(
                    NextToken=response['NextToken']
                )

                for detector in response['DetectorIds']:
                    status, master = get_detector_master(detector, client)
                    detectors.append({
                        'Id': detector,
                        'Region': region,
                        'MasterStatus': status,
                        'MasterAccountId': master
                    })
<<<<<<< HEAD

            print('    {} detectors found.'.format(len(detectors)))
=======
                    if not master:
                        master_count += 1
                    print(master_count)
            print('    {} GuardDuty Detectors found.'.format(len(detectors)))
>>>>>>> 47855208
            all_detectors.extend(detectors)

        summary_data['MasterDetectors'] = master_count
        guardduty_data = deepcopy(session.GuardDuty)
        guardduty_data['Detectors'] = all_detectors
        session.update(pacu_main.database, GuardDuty=guardduty_data)
        print('  {} total GuardDuty Detectors found.\n'.format(len(session.GuardDuty['Detectors'])))
        summary_data['Detectors'] = len(session.GuardDuty['Detectors'])

    if enum_all is True or args.config is True:
        print('Starting Config...')
        config_regions = get_regions('config')
        all_rules = []
        all_delivery_channels = []
        all_configuration_recorders = []
        all_configuration_aggregators = []

        for region in config_regions:
            print('  Starting region {}...'.format(region))

            client = pacu_main.get_boto3_client('config', region)

            response = client.describe_config_rules()
            rules = response['ConfigRules']
            while 'NextToken' in response:
                response = client.describe_config_rules(
                    NextToken=response['NextToken']
                )
                rules.extend(response['ConfigRules'])
            print('    {} rules found.'.format(len(rules)))
            for rule in rules:
                rule['Region'] = region
            all_rules.extend(rules)

            delivery_channels = client.describe_delivery_channels()['DeliveryChannels']
            delivery_channels_status = client.describe_delivery_channel_status()['DeliveryChannelsStatus']
            for channel in delivery_channels:
                channel['Region'] = region
                for status in delivery_channels_status:
                    if channel['name'] == status['name']:
                        channel.update(status)  # Merge the channel "status" fields into the actual channel for the DB
                        break
            print('    {} delivery channels found.'.format(len(delivery_channels)))
            all_delivery_channels.extend(delivery_channels)

            configuration_recorders = client.describe_configuration_recorders()['ConfigurationRecorders']
            configuration_recorders_status = client.describe_configuration_recorder_status()['ConfigurationRecordersStatus']
            for recorder in configuration_recorders:
                recorder['Region'] = region
                for status in configuration_recorders_status:
                    if recorder['name'] == status['name']:
                        recorder.update(status)  # Merge the recorder "status" fields into the actual recorder for the DB
                        break
            print('    {} configuration recorders found.'.format(len(configuration_recorders)))
            all_configuration_recorders.extend(configuration_recorders)

            response = client.describe_configuration_aggregators()
            configuration_aggregators = response['ConfigurationAggregators']
            while 'NextToken' in response:
                response = client.describe_configuration_aggregators(
                    NextToken=response['NextToken']
                )
                configuration_aggregators.extend(response['ConfigurationAggregators'])
            for aggregator in configuration_aggregators:
                aggregator['Region'] = region
            print('    {} configuration aggregators found.'.format(len(configuration_aggregators)))
            all_configuration_aggregators.extend(configuration_aggregators)

        config_data = deepcopy(session.Config)
        config_data['Rules'] = all_rules
        config_data['Recorders'] = all_configuration_recorders
        config_data['DeliveryChannels'] = all_delivery_channels
        config_data['Aggregators'] = all_configuration_aggregators
        session.update(pacu_main.database, Config=config_data)
        print('  {} total Config rules found.\n'.format(len(session.Config['Rules'])))

    if enum_all is True or args.cloud_watch is True:
        print('Starting CloudWatch...')
        cw_regions = get_regions('monitoring')
        all_alarms = []

        for region in cw_regions:
            print('  Starting region {}...'.format(region))

            client = pacu_main.get_boto3_client('cloudwatch', region)

            response = client.describe_alarms()
            alarms = response['MetricAlarms']
            while 'NextToken' in response:
                response = client.describe_alarms(
                    NextToken=response['NextToken']
                )
                alarms.extend(response['MetricAlarms'])
            print('    {} alarms found.'.format(len(alarms)))

            for alarm in alarms:
                alarm['Region'] = region

            all_alarms.extend(alarms)

        cw_data = deepcopy(session.CloudWatch)
        cw_data['Alarms'] = all_alarms
        session.update(pacu_main.database, CloudWatch=cw_data)
        print('  {} total CloudWatch alarms found.\n'.format(len(session.CloudWatch['Alarms'])))

    if enum_all is True or args.vpc is True:
        print('Starting VPC...')
        vpc_regions = get_regions('ec2')
        all_flow_logs = []

        for region in vpc_regions:
            print('  Starting region {}...'.format(region))

            client = pacu_main.get_boto3_client('ec2', region)

            response = client.describe_flow_logs(
                MaxResults=1000
            )
            flow_logs = response['FlowLogs']
            while 'NextToken' in response:
                response = client.describe_flow_logs(
                    MaxResults=1000,
                    NextToken=response['NextToken']
                )
                flow_logs.extend(response['FlowLogs'])
            print('    {} flow logs found.'.format(len(flow_logs)))

            for flow_log in flow_logs:
                flow_log['Region'] = region

            all_flow_logs.extend(flow_logs)

        vpc_data = deepcopy(session.VPC)
        vpc_data['FlowLogs'] = all_flow_logs
        session.update(pacu_main.database, VPC=vpc_data)
        print('  {} total VPC flow logs found.\n'.format(len(session.VPC['FlowLogs'])))

    print('{} completed.\n'.format(module_info['name']))
    return summary_data


def summary(data, pacu_main):
    out = ''
    if 'ShieldSubscription' in data:
        out += 'Shield Subscription Status: {}\n'.format(data['ShieldSubscription'])
        if data['ShieldSubscription'] == 'Active':
            out += '  Shield Subscription Start: {}\n'.format(data['ShieldSubscriptionStart'])
            out += '  Shield Subscription Length: {} day(s(\n'.format(data['ShieldSubscriptionLength'])
    if 'CloudTrails' in data:
        out += '{} CloudTrail Trail(s) found.\n'.format(data['CloudTrails'])
    if 'Detectors' in data:
        out += '{} GuardDuty Detector(s) found.\n'.format(data['Detectors'])
    if 'MasterDetectors' in data:
        out += '  {} Master GuardDuty Detector(s) found.\n'.format(data['MasterDetectors'])
    return out


def get_detector_master(detector_id, client):
    print('Checking for master')
    response = client.get_master_account(
        DetectorId=detector_id
    )
    if 'Master' not in response:
        return(None, None)

    status = None
    master = None

    if 'RelationshipStatus' in response['Master']:
        status = response['Master']['RelationshipStatus']

    if 'AccountId' in response['Master']:
        master = response['Master']['AccountId']

    return(status, master)<|MERGE_RESOLUTION|>--- conflicted
+++ resolved
@@ -49,19 +49,12 @@
     get_regions = pacu_main.get_regions
     ######
 
-<<<<<<< HEAD
     enum_all = False
     if not any([args.cloud_trail, args.cloud_watch, args.shield, args.guard_duty, args.config, args.vpc]):
         enum_all = True
 
+    summary_data = {}
     if enum_all is True or args.shield is True:
-=======
-    all = False
-    if args.cloud_trail is False and args.shield is False and args.guard_duty is False:
-        all = True
-    summary_data = {}
-    if all is True or args.shield is True:
->>>>>>> 47855208
         print('Starting Shield...')
 
         try:
@@ -76,25 +69,18 @@
                 shield_data['StartTime'] = time_period['Subscription']['StartTime']
                 shield_data['TimeCommitmentInDays'] = time_period['Subscription']['TimeCommitmentInSeconds'] / 60 / 60 / 24
                 session.update(pacu_main.database, Shield=shield_data)
-<<<<<<< HEAD
-                print('    Advanced (paid) DDoS protection enabled through AWS Shield.\n      Subscription Started: {}\nSubscription Commitment: {} days'.format(session.Shield['StartTime'], session.Shield['TimeCommitmentInDays']))
-=======
                 print('    Advanced (paid) DDoS protection enabled through AWS Shield.')
                 print('      Subscription Started: {}\nSubscription Commitment: {} days'.format(session.Shield['StartTime'], session.Shield['TimeCommitmentInDays']))
                 summary_data['ShieldSubscription'] = 'Active'
                 summary_data['ShieldSubscriptionStart'] = session.Shield['StarTime']
                 summary_data['ShieldSubscriptionLength'] = session.Shield['TimeCommitmentInDays']
->>>>>>> 47855208
             else:
                 shield_data = deepcopy(session.Shield)
                 shield_data['AdvancedProtection'] = False
                 session.update(pacu_main.database, Shield=shield_data)
                 print('    Standard (default/free) DDoS protection enabled through AWS Shield.')
-<<<<<<< HEAD
-=======
                 summary_data['ShieldSubscription'] = 'Inactive'
 
->>>>>>> 47855208
         except ClientError as error:
             print('Error {} getting Shield Info'.format(error))
 
@@ -161,15 +147,10 @@
                         'MasterStatus': status,
                         'MasterAccountId': master
                     })
-<<<<<<< HEAD
-
-            print('    {} detectors found.'.format(len(detectors)))
-=======
                     if not master:
                         master_count += 1
-                    print(master_count)
+
             print('    {} GuardDuty Detectors found.'.format(len(detectors)))
->>>>>>> 47855208
             all_detectors.extend(detectors)
 
         summary_data['MasterDetectors'] = master_count
@@ -328,7 +309,6 @@
 
 
 def get_detector_master(detector_id, client):
-    print('Checking for master')
     response = client.get_master_account(
         DetectorId=detector_id
     )
