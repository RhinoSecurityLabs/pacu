--- conflicted
+++ resolved
@@ -167,13 +167,6 @@
 
     summary_data['log_download_path'] = 'pacu/sessions/{}/downloads/cloud_watch_logs/{}'.format(session.name, scan_time)
     print("{} completed.\n".format(module_info['name']))
-<<<<<<< HEAD
-    return
-
-
-def summary(data, pacu_main):
-    raise NotImplementedError
-=======
     return summary_data
 
 
@@ -186,5 +179,4 @@
         out += '  {}:\n'.format(region)
         for key in data[region]:
             out += '    {}:{}\n'.format(key, data[region][key])
-    return out
->>>>>>> 0bc860cf
+    return out