--- conflicted
+++ resolved
@@ -27,11 +27,9 @@
     import botocore.session
     import botocore.exceptions
     import urllib.parse
-<<<<<<< HEAD
     import toml
-=======
     from concurrent.futures import ThreadPoolExecutor, as_completed
->>>>>>> 495740d1
+
 
     from pacu import settings
 
