--- conflicted
+++ resolved
@@ -1163,7 +1163,6 @@
 
         return session, global_data_in_all_frames, local_data_in_all_frames
 
-<<<<<<< HEAD
     def get_boto3_client(self, service, region=None, user_agent=None, socks_port=8001, parameter_validation=True):
         session = self.get_active_session()
         proxy_settings = self.get_proxy_settings()
@@ -1174,25 +1173,17 @@
             parameter_validation=parameter_validation
         )
 
-=======
-    def get_boto3_client(self, service, region=None):
-        session = self.get_active_session()
-        proxy_settings = self.get_proxy_settings()
-
->>>>>>> 00dc4e36
         return boto3.client(
             service,
             region_name=region,  # Whether region has a value or is None, it will work here
             aws_access_key_id=session.access_key_id,
             aws_secret_access_key=session.secret_access_key,
             aws_session_token=session.session_token,
-<<<<<<< HEAD
             config=boto_config
         )
 
     def get_boto3_resource(self, service, region=None, user_agent=None, socks_port=8001, parameter_validation=True):
         # All the comments from get_boto3_client apply here too
-
         session = self.get_active_session()
         proxy_settings = self.get_proxy_settings()
 
@@ -1209,22 +1200,6 @@
             aws_secret_access_key=session.secret_access_key,
             aws_session_token=session.session_token,
             config=boto_config
-=======
-            config=botocore.config.Config(proxies={'https': 'socks5://127.0.0.1:8001', 'http': 'socks5://127.0.0.1:8001'}) if not proxy_settings.target_agent == [] else None
-        )
-
-    def get_boto3_resource(self, service, region=None):
-        session = self.get_active_session()
-        proxy_settings = self.get_proxy_settings()
-
-        return boto3.resource(
-            service,
-            region_name=region,  # Whether region has a value or is None, it will work here
-            aws_access_key_id=session.access_key_id,
-            aws_secret_access_key=session.secret_access_key,
-            aws_session_token=session.session_token,
-            config=botocore.config.Config(proxies={'https': 'socks5://127.0.0.1:8001', 'http': 'socks5://127.0.0.1:8001'}) if not proxy_settings.target_agent == [] else None
->>>>>>> 00dc4e36
         )
 
     def initialize_tab_completion(self):
